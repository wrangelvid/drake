--- conflicted
+++ resolved
@@ -63,11 +63,6 @@
   if (it == map_chain_to_monomial_basis->end()) {
     const auto t_halfchain = rational_forward_kinematics.FindTOnPath(
         rational.link_polytope->body_index(), rational.expressed_body_index);
-<<<<<<< HEAD
-
-    *monomial_basis_halfchain = GenerateMonomialBasisWithOrderUpToOne(
-        drake::symbolic::Variables(t_halfchain));
-=======
     if (t_halfchain.rows() > 0) {
       *monomial_basis_halfchain = GenerateMonomialBasisWithOrderUpToOne(
           drake::symbolic::Variables(t_halfchain));
@@ -75,7 +70,6 @@
       *monomial_basis_halfchain =
           Vector1<symbolic::Monomial>(symbolic::Monomial());
     }
->>>>>>> da182ac1
     map_chain_to_monomial_basis->emplace_hint(
         it, std::make_pair(kinematics_chain, *monomial_basis_halfchain));
   } else {
@@ -160,21 +154,30 @@
   for (const auto& [link1, polytopes1] : polytope_geometries_) {
     for (const auto& [link2, polytopes2] : polytope_geometries_) {
       if (link1 < link2) {
-        if (rational_forward_kinematics_.FindTOnPath(link1, link2).rows() ==
-            0) {
-          throw std::runtime_error(fmt::format(
-              "No joint on the kinematic chain from link {} to {}",
-              plant->get_body(link1).name(), plant->get_body(link2).name()));
-        }
-        // link_collision_pairs stores all the pair of collision geometry on
+                // link_collision_pairs stores all the pair of collision geometry on
         // (link1, link2).
         std::vector<std::pair<const ConvexPolytope*, const ConvexPolytope*>>
             link_collision_pairs;
+        // I need to check if the kinematics chain betwen link 1 and link 2 has
+        // length 0.
+        std::optional<bool> chain_has_length_zero;
         for (const auto& polytope1 : polytopes1) {
           for (const auto& polytope2 : polytopes2) {
             if (!model_inspector.CollisionFiltered(polytope1.get_id(),
                                                    polytope2.get_id())) {
+              if (!chain_has_length_zero.has_value()) {
+                chain_has_length_zero =
+                    rational_forward_kinematics_.FindTOnPath(link1, link2)
+                        .rows() == 0;
+                if (chain_has_length_zero.value()) {
+                  throw std::runtime_error(fmt::format(
+                      "No joint on the kinematic chain from link {} to {}",
+                      plant->get_body(link1).name(),
+                      plant->get_body(link2).name()));
+                }
+              }
               num_collision_pairs++;
+
               link_collision_pairs.emplace_back(&polytope1, &polytope2);
             }
           }
