classdef QuasiStaticConstraint<RigidBodyConstraint
% constrain the Center of Mass to lie inside the shrunk support polygon
% @param active            -- A flag, true if the quasiStaticFlag would be active
% @param num_bodies        -- An int, the total number of bodies that have active
%                             ground contact points
% @param bodies            -- An int array of size 1xnum_bodies. The index of each
%                             ground contact body
% @param num_body_pts      -- An int array of size 1xnum_bodies. The number of
%                             active contact points in each body
% @param body_pts          -- A cell array of size 1xnum_bodies. body_pts{i} is a
%                             3xnum_body_pts(i) double array, which is the active
%                             ground contact points in the body frame
% @param robotnum          -- The robotnum to compute CoM. Default is 1
  properties(SetAccess = protected)
    robotnum;
    shrinkFactor
    active;
    num_pts 
    bodies;
    body_pts;
  end
  
  properties(SetAccess = protected, GetAccess = protected)
    nq;
    num_bodies;
    num_body_pts;
    plane_row_idx;
  end
  methods
    function obj = QuasiStaticConstraint(robot,tspan,robotnum)
      if(nargin<3)
        robotnum = 1;
      end
      if(nargin <2)
        tspan = [-inf,inf];
      end
      obj = obj@RigidBodyConstraint(RigidBodyConstraint.QuasiStaticConstraintCategory,robot,tspan);
      if(~isempty(setdiff(robotnum,1:length(obj.robot.name))))
        error('Drake:QuasiStaticConstraint: robotnum is not accepted');
      end
      obj.robotnum = robotnum;
      obj.nq = robot.getNumPositions;
      obj.shrinkFactor = 0.9;
      obj.active = false;
      obj.num_bodies = 0;
      obj.num_pts = 0;
      obj.bodies = [];
      obj.num_body_pts = [];
      obj.body_pts = {};
      obj.plane_row_idx;
      obj.type = RigidBodyConstraint.QuasiStaticConstraintType;
      if robot.getMexModelPtr~=0 && exist('constructPtrRigidBodyConstraintmex','file')
        obj.mex_ptr = constructPtrRigidBodyConstraintmex(RigidBodyConstraint.QuasiStaticConstraintType,robot.getMexModelPtr,tspan,robotnum);
      end
    end
    
    function flag = isTimeValid(obj,t)
      if(isempty(t))
        flag = true;
      else
        flag = t>=obj.tspan(1) & t<=obj.tspan(end);
      end
    end
    
    function obj = setActive(obj,flag)
      obj.active = logical(flag);
      if obj.mex_ptr~=0
        obj.mex_ptr = updatePtrRigidBodyConstraintmex(obj.mex_ptr,'active',obj.active);
      end
    end
    
    function num_cnst = getNumConstraint(obj,t)
      if(obj.isTimeValid(t))
        num_cnst = 3;
      else
        num_cnst = 0;
      end
    end
    
    function obj = addContact(obj,varargin)
      % obj.addContact(body1,body1_pts,body2,body2_pts,...,bodyN,bodyN_pts)
      if obj.mex_ptr~=0
        obj.mex_ptr = updatePtrRigidBodyConstraintmex(obj.mex_ptr,'contact',varargin{:});
      end
      i = 1;
      while(i<length(varargin))
        body = varargin{i};
        body_pts = varargin{i+1};
        body = obj.robot.parseBodyOrFrameID(body);
        body_idx = find(obj.bodies == body);
        if(isempty(body_idx))
          obj.bodies = [obj.bodies body];
          obj.num_bodies = obj.num_bodies+1;
          npts = size(body_pts,2);
          sizecheck(body_pts,[3,npts]);
          obj.body_pts = [obj.body_pts {body_pts}];
          obj.num_body_pts = [obj.num_body_pts npts];
          row_idx = bsxfun(@plus,[1;2;3],3*(0:npts-1));
          obj.plane_row_idx = [obj.plane_row_idx;obj.num_pts*3+reshape(row_idx(1:2,:),[],1)];
          obj.num_pts = obj.num_pts+npts;
        else
          num_body_pts_tmp = size(obj.body_pts{body_idx},2);
          obj.body_pts{body_idx} = (unique([obj.body_pts{body_idx} body_pts]','rows'))';
          obj.num_body_pts(body_idx) = size(obj.body_pts{body_idx},2);
          obj.num_pts = obj.num_pts-num_body_pts_tmp+obj.num_body_pts(body_idx);
          row_idx = reshape((1:3*obj.num_pts),3,obj.num_pts);
          obj.plane_row_idx = reshape(row_idx(1:2,:),[],1);
        end
        i = i+2;
      end
    end
    
    function obj = setShrinkFactor(obj,factor)
      if obj.mex_ptr~=0
        obj.mex_ptr = updatePtrRigidBodyConstraintmex(obj.mex_ptr,'factor',factor);
      end
      typecheck(factor,'double');
      sizecheck(factor,[1,1]);
      if(factor<0)
        error('QuasiStaticConstraint: shrinkFactor should be non negative');
      end
      obj.shrinkFactor = factor;
    end
    
    function [c,dc] = eval(obj,t,kinsol,weights)
      if(obj.isTimeValid(t))
        [c,dc] = obj.evalValidTime(kinsol,weights);
      else
        c = [];
        dc = [];
      end
    end
    
    function [c,dc] = evalValidTime(obj,kinsol,weights)
      if ~isstruct(kinsol)
        kinsol = obj.robot.doKinematics(kinsol);
      end
      [com,dcom] = obj.robot.getCOM(kinsol,obj.robotnum);
      contact_pos = zeros(3,obj.num_pts);
      dcontact_pos = zeros(3*obj.num_pts,obj.nq);
      num_accum_pts = 0;
      for i = 1:obj.num_bodies
        [contact_pos(:,num_accum_pts+(1:obj.num_body_pts(i))),...
          dcontact_pos(3*num_accum_pts+(1:3*obj.num_body_pts(i)),:)] = forwardKin(obj.robot,kinsol,obj.bodies(i),obj.body_pts{i},0);
        num_accum_pts = num_accum_pts+obj.num_body_pts(i);
      end
      plane_contact_pos = contact_pos(1:2,:);
      dplane_contact_pos = dcontact_pos(obj.plane_row_idx,:);
      center_pos = mean(plane_contact_pos,2);
      dcenter_pos = [mean(dplane_contact_pos(1:2:end,:),1);mean(dplane_contact_pos(2:2:end,:),1)];
      support_pos = plane_contact_pos*obj.shrinkFactor+bsxfun(@times,center_pos*(1-obj.shrinkFactor),ones(1,obj.num_pts));
      dsupport_pos = dplane_contact_pos*obj.shrinkFactor+repmat(dcenter_pos*(1-obj.shrinkFactor),obj.num_pts,1);
      c = com(1:2,:)-support_pos*weights;
      dc = [dcom(1:2,:)-[weights'*dsupport_pos(1:2:end,:);weights'*dsupport_pos(2:2:end,:)] -support_pos];
    end
    
    function flag = checkConstraint(obj,kinsol)
      com = obj.robot.getCOM(kinsol);
      contact_pos = zeros(3,obj.num_pts);
      num_accum_pts = 0;
      for i = 1:obj.num_bodies
        contact_pos(:,num_accum_pts+(1:obj.num_body_pts(i))) = forwardKin(obj.robot,kinsol,obj.bodies(i),obj.body_pts{i},0);
        num_accum_pts = num_accum_pts+obj.num_body_pts(i);
      end
      center_pos = mean(contact_pos,2);
      shrinkFactor = obj.shrinkFactor+1e-4;
      shrink_vertices = contact_pos*shrinkFactor+repmat(center_pos*(1-shrinkFactor),1,num_accum_pts);
      problem.d = com(1:2);
      problem.C = shrink_vertices(1:2,:);
      problem.x0 = 1/obj.num_pts*ones(obj.num_pts,1);
      problem.Aeq = ones(1,obj.num_pts);
      problem.beq = 1;
      problem.lb = zeros(obj.num_pts,1);
      problem.ub = ones(obj.num_pts,1);
      problem.solver = 'lsqlin';
      problem.options = optimset('LargeScale','off','Display','off');
<<<<<<< HEAD
      checkDependency('lsqlin');
      [weights,resnorm,~,exitflag] = lsqlin(problem);
=======
      [weights,resnorm,~,exitflag] = lsqlin(problem.C,problem.d,[],[],problem.Aeq,problem.beq,problem.lb,problem.ub,problem.x0,problem.options);
>>>>>>> 3aa2e8df
      flag = resnorm<1e-6;
    end
    
    function [lb,ub] = bounds(obj,t)
      if(obj.isTimeValid(t))
        lb = [0;0];
        ub = [0;0];
      else
        lb = [];
        ub = [];
      end
    end
    function name_str = name(obj,t)
      if(obj.isTimeValid(t))
        if(isempty(t))
          name_str = {sprintf('QuasiStaticConstraint x');sprintf('QuasiStaticConstraint y')};
        else
          name_str = {sprintf('QuasiStaticConstraint x at time %10.4f',t);sprintf('QuasiStaticConstraint y at time %10.4f',t)};
        end
      else
        name_str = [];
      end
    end
    
    function obj = updateRobotnum(obj,robotnum)
      if(~isempty(setdiff(robotnum,1:length(obj.robot.name))))
        error('Drake:QuasiStaticConstraint: robotnum is not accepted');
      end
      obj.robotnum = robotnum;
      obj.mex_ptr = updatePtrRigidBodyConstraintmex(obj.mex_ptr,'robotnum',robotnum);
    end
    
    function obj = updateRobot(obj,robot)
      obj.robot = robot;
      obj.nq = obj.robot.getNumPositions();
      obj.mex_ptr = updatePtrRigidBodyConstraintmex(obj.mex_ptr,'robot',obj.robot.getMexModelPtr);
    end
    
    function cnstr = generateConstraint(obj,t)
      % generate a FunctionHandleConstraint, a LinearConstraint and a BoundingBoxConstraint if the time is valid
      % @retval cnstr  -- A FunctionHandleConstraint enforcing the CoM on xy-plane matches
      % witht the weighted sum of the shrunk vertices; A LinearConstraint on the weighted
      % sum only, and a BoundingBoxConstraint on the weighted sum only
      if nargin < 2, t = obj.tspan(1); end;
      if(obj.isTimeValid(t) && obj.active)
        name_str = obj.name(t);
        cnstr = {FunctionHandleConstraint([0;0],[0;0],obj.nq+obj.num_pts,@(~,weights,kinsol) obj.evalValidTime(kinsol,weights)),...
          LinearConstraint(1,1,ones(1,obj.num_pts)),...
          BoundingBoxConstraint(zeros(obj.num_pts,1),ones(obj.num_pts,1))};
        cnstr{1} = cnstr{1}.setName(name_str(1:2));
        t_str = '';
        if(~isempty(t))
          t_str = sprintf('at time %5.2f',t);
        end
        cnstr{2} = cnstr{2}.setName({sprintf('QuasiStaticConstraint sum of weights %s',t_str)});
      else
        cnstr = {};
      end
    end
    
  end
 
end<|MERGE_RESOLUTION|>--- conflicted
+++ resolved
@@ -174,12 +174,8 @@
       problem.ub = ones(obj.num_pts,1);
       problem.solver = 'lsqlin';
       problem.options = optimset('LargeScale','off','Display','off');
-<<<<<<< HEAD
       checkDependency('lsqlin');
-      [weights,resnorm,~,exitflag] = lsqlin(problem);
-=======
       [weights,resnorm,~,exitflag] = lsqlin(problem.C,problem.d,[],[],problem.Aeq,problem.beq,problem.lb,problem.ub,problem.x0,problem.options);
->>>>>>> 3aa2e8df
       flag = resnorm<1e-6;
     end
     
