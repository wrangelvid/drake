#include <map>
#include <string>

#include "fmt/format.h"
#include "fmt/ostream.h"
#include "pybind11/eigen.h"
#include "pybind11/eval.h"
#include "pybind11/operators.h"
#include "pybind11/pybind11.h"
#include "pybind11/stl.h"

#include "drake/bindings/pydrake/documentation_pybind.h"
#include "drake/bindings/pydrake/pydrake_pybind.h"
#include "drake/bindings/pydrake/symbolic_py_deconstruct.h"
#include "drake/bindings/pydrake/symbolic_types_pybind.h"
#include "drake/common/symbolic_decompose.h"

#pragma GCC diagnostic push
// Apple LLVM version 10.0.1 (clang-1001.0.46.3) and Clang version 7.0.0 add
// `-Wself-assign-overloaded` to `-Wall`, which generates warnings on
// Pybind11's operator-overloading idiom that is using py::self (example:
// `def(py::self + py::self)`). Here, we suppress the warning using
// `#pragma diagnostic`.
#if defined(__clang__) &&                                          \
    ((!(__apple_build_version__) && (__clang_major__ >= 7)) ||     \
        ((__apple_build_version__) && (__clang_major__ >= 10) &&   \
            !((__clang_major__ == 10) && (__clang_minor__ == 0) && \
                (__clang_patchlevel__ == 0))))
#pragma GCC diagnostic ignored "-Wself-assign-overloaded"
#endif

namespace drake {
namespace pydrake {

using std::map;
using std::string;

// TODO(eric.cousineau): Use py::self for operator overloads?
PYBIND11_MODULE(symbolic, m) {
<<<<<<< HEAD
            // NOLINTNEXTLINE(build/namespaces): Emulate placement in namespace.
            using namespace drake::symbolic;
            constexpr auto &doc = pydrake_doc.drake.symbolic;

            py::module::import("pydrake.common");

            // Install NumPy warning filtres.
            // N.B. This may interfere with other code, but until that is a confirmed
            // issue, we should aggressively try to avoid these warnings.
            py::module::import("pydrake.common.deprecation")
                    .attr("install_numpy_warning_filters")();

            // Install NumPy formatters patch.
            py::module::import("pydrake.common.compatibility")
                    .attr("maybe_patch_numpy_formatters")();

            m.doc() =
                    "Symbolic variable, variables, monomial, expression, polynomial, and "
                    "formula";

            // TODO(m-chaturvedi) Add Pybind11 documentation for operator overloads, etc.
            py::class_<Variable> var_cls(m, "Variable", doc.Variable.doc);
            constexpr auto &var_doc = doc.Variable;
            py::enum_<Variable::Type>(var_cls, "Type")
                    .value(
                            "CONTINUOUS", Variable::Type::CONTINUOUS, var_doc.Type.CONTINUOUS.doc)
                    .value("INTEGER", Variable::Type::INTEGER, var_doc.Type.INTEGER.doc)
                    .value("BINARY", Variable::Type::BINARY, var_doc.Type.BINARY.doc)
                    .value("BOOLEAN", Variable::Type::BOOLEAN, var_doc.Type.BOOLEAN.doc)
                    .value("RANDOM_UNIFORM", Variable::Type::RANDOM_UNIFORM,
                           var_doc.Type.RANDOM_UNIFORM.doc)
                    .value("RANDOM_GAUSSIAN", Variable::Type::RANDOM_GAUSSIAN,
                           var_doc.Type.RANDOM_GAUSSIAN.doc)
                    .value("RANDOM_EXPONENTIAL", Variable::Type::RANDOM_EXPONENTIAL,
                           var_doc.Type.RANDOM_EXPONENTIAL.doc);

            var_cls
                    .def(py::init<const string &, Variable::Type>(), py::arg("name"),
                         py::arg("type") = Variable::Type::CONTINUOUS, var_doc.ctor.doc_2args)
                    .def("get_id", &Variable::get_id, var_doc.get_id.doc)
                    .def("get_name", &Variable::get_name, var_doc.get_name.doc)
                    .def("get_type", &Variable::get_type, var_doc.get_type.doc)
                    .def("__str__", &Variable::to_string, var_doc.to_string.doc)
                    .def("__repr__",
                         [](const Variable &self) {
                             return fmt::format(
                                     "Variable('{}', {})", self.to_string(), self.get_type());
                         })
                    .def("__hash__",
                         [](const Variable &self) { return std::hash<Variable>{}(self); })
                            // Addition.
                    .def(py::self + py::self)
                    .def(py::self + double())
                    .def(double() + py::self)
                            // Subtraction.
                    .def(py::self - py::self)
                    .def(py::self - double())
                    .def(double() - py::self)
                            // Multiplication.
                    .def(py::self * py::self)
                    .def(py::self * double())
                    .def(double() * py::self)
                            // Division.
                    .def(py::self / py::self)
                    .def(py::self / double())
                    .def(double() / py::self)
                            // Pow.
                    .def(
                            "__pow__",
                            [](const Variable &self, double other) { return pow(self, other); },
                            py::is_operator())
                    .def(
                            "__pow__",
                            [](const Variable &self, const Variable &other) {
                                return pow(self, other);
                            },
                            py::is_operator())
                    .def(
                            "__pow__",
                            [](const Variable &self, const Expression &other) {
                                return pow(self, other);
                            },
                            py::is_operator())
                            // We add `EqualTo` instead of `equal_to` to maintain consistency among
                            // symbolic classes (Variable, Expression, Formula, Polynomial) on Python
                            // side. This enables us to achieve polymorphism via ducktyping in Python.
                    .def("EqualTo", &Variable::equal_to, var_doc.equal_to.doc)
                            // Unary Plus.
                    .def(+py::self)
                            // Unary Minus.
                    .def(-py::self)
                            // LT(<).
                            // Note that for `double < Variable` case, the reflected op ('>' in this
                            // case) is called. For example, `1 < x` will return `x > 1`.
                    .def(py::self < Expression())
                    .def(py::self < py::self)
                    .def(py::self < double())
                            // LE(<=).
                    .def(py::self <= Expression())
                    .def(py::self <= py::self)
                    .def(py::self <= double())
                            // GT(>).
                    .def(py::self > Expression())
                    .def(py::self > py::self)
                    .def(py::self > double())
                            // GE(>=).
                    .def(py::self >= Expression())
                    .def(py::self >= py::self)
                    .def(py::self >= double())
                            // EQ(==).
                    .def(py::self == Expression())
                    .def(py::self == py::self)
                    .def(py::self == double())
                            // NE(!=).
                    .def(py::self != Expression())
                    .def(py::self != py::self)
                    .def(py::self != double());
            internal::BindSymbolicMathOverloads<Variable>(&var_cls);
            DefCopyAndDeepCopy(&var_cls);

            // Bind the free function TaylorExpand.
            m.def(
                    "TaylorExpand",
                    [](const symbolic::Expression &f, const symbolic::Environment::map &a,
                       int order) {
                        return symbolic::TaylorExpand(f, symbolic::Environment(a), order);
                    },
                    py::arg("f"), py::arg("a"), py::arg("order"), doc.TaylorExpand.doc);

            // Bind the free functions for Make(Vector|Matrix)(...)Variable.
            m  // BR
                    .def(
                            "MakeMatrixVariable",
                            [](int rows, int cols, const std::string &name, Variable::Type type) {
                                return symbolic::MakeMatrixVariable(rows, cols, name, type);
                            },
                            py::arg("rows"), py::arg("cols"), py::arg("name"),
                            py::arg("type") = symbolic::Variable::Type::CONTINUOUS,
                            doc.MakeMatrixVariable.doc_4args)
                    .def(
                            "MakeMatrixBinaryVariable",
                            [](int rows, int cols, const std::string &name) {
                                return symbolic::MakeMatrixBinaryVariable(rows, cols, name);
                            },
                            py::arg("rows"), py::arg("cols"), py::arg("name"),
                            doc.MakeMatrixBinaryVariable.doc_3args)
                    .def(
                            "MakeMatrixContinuousVariable",
                            [](int rows, int cols, const std::string &name) {
                                return symbolic::MakeMatrixContinuousVariable(rows, cols, name);
                            },
                            py::arg("rows"), py::arg("cols"), py::arg("name"),
                            doc.MakeMatrixContinuousVariable.doc_3args)
                    .def(
                            "MakeMatrixBooleanVariable",
                            [](int rows, int cols, const std::string &name) {
                                return symbolic::MakeMatrixBooleanVariable(rows, cols, name);
                            },
                            py::arg("rows"), py::arg("cols"), py::arg("name"),
                            doc.MakeMatrixBooleanVariable.doc_3args)
                    .def(
                            "MakeVectorVariable",
                            [](int rows, const std::string &name, Variable::Type type) {
                                return symbolic::MakeVectorVariable(rows, name, type);
                            },
                            py::arg("rows"), py::arg("name"),
                            py::arg("type") = symbolic::Variable::Type::CONTINUOUS,
                            doc.MakeVectorVariable.doc_3args)
                    .def(
                            "MakeVectorBinaryVariable",
                            [](int rows, const std::string &name) {
                                return symbolic::MakeVectorBinaryVariable(rows, name);
                            },
                            py::arg("rows"), py::arg("name"),
                            doc.MakeVectorBinaryVariable.doc_2args)
                    .def(
                            "MakeVectorBooleanVariable",
                            [](int rows, const std::string &name) {
                                return symbolic::MakeVectorBooleanVariable(rows, name);
                            },
                            py::arg("rows"), py::arg("name"),
                            doc.MakeVectorBooleanVariable.doc_2args)
                    .def(
                            "MakeVectorContinuousVariable",
                            [](int rows, const std::string &name) {
                                return symbolic::MakeVectorContinuousVariable(rows, name);
                            },
                            py::arg("rows"), py::arg("name"),
                            doc.MakeVectorContinuousVariable.doc_2args);

            // TODO(m-chaturvedi) Add Pybind11 documentation for operator overloads,
            // etc.
            py::class_<Variables>(m, "Variables", doc.Variables.doc)
                    .def(py::init<>(), doc.Variables.ctor.doc_0args)
                    .def(py::init<const Eigen::Ref<const VectorX<Variable>> &>(),
                         doc.Variables.ctor.doc_1args_vec)
                    .def("size", &Variables::size, doc.Variables.size.doc)
                    .def("__len__", &Variables::size, doc.Variables.size.doc)
                    .def("empty", &Variables::empty)
                    .def("__str__", &Variables::to_string)
                    .def("__repr__",
                         [](const Variables &self) {
                             return fmt::format("<Variables \"{}\">", self);
                         })
                    .def("to_string", &Variables::to_string, doc.Variables.to_string.doc)
                    .def("__hash__",
                         [](const Variables &self) { return std::hash<Variables>{}(self); })
                    .def(
                            "insert",
                            [](Variables &self, const Variable &var) { self.insert(var); },
                            doc.Variables.insert.doc_1args_var)
                    .def(
                            "insert",
                            [](Variables &self, const Variables &vars) { self.insert(vars); },
                            doc.Variables.insert.doc_1args_vars)
                    .def(
                            "erase",
                            [](Variables &self, const Variable &key) { return self.erase(key); },
                            doc.Variables.erase.doc_1args_key)
                    .def(
                            "erase",
                            [](Variables &self, const Variables &vars) {
                                return self.erase(vars);
                            },
                            doc.Variables.erase.doc_1args_vars)
                    .def("include", &Variables::include, doc.Variables.include.doc)
                    .def("__contains__", &Variables::include)
                    .def("IsSubsetOf", &Variables::IsSubsetOf, doc.Variables.IsSubsetOf.doc)
                    .def("IsSupersetOf", &Variables::IsSupersetOf,
                         doc.Variables.IsSupersetOf.doc)
                    .def("IsStrictSubsetOf", &Variables::IsStrictSubsetOf,
                         doc.Variables.IsStrictSubsetOf.doc)
                    .def("IsStrictSupersetOf", &Variables::IsStrictSupersetOf,
                         doc.Variables.IsStrictSupersetOf.doc)
                    .def("EqualTo", [](const Variables &self,
                                       const Variables &vars) { return self == vars; })
                    .def(
                            "__iter__",
                            [](const Variables &vars) {
                                return py::make_iterator(vars.begin(), vars.end());
                            },
                            // Keep alive, reference: `return` keeps `self` alive
                            py::keep_alive<0, 1>())
                    .def(py::self == py::self)
                    .def(py::self < py::self)
                    .def(py::self + py::self)
                    .def(py::self + Variable())
                    .def(Variable() + py::self)
                    .def(py::self - py::self)
                    .def(py::self - Variable());

            // TODO(m-chaturvedi) Add Pybind11 documentation.
            m.def("intersect", [](const Variables &vars1, const Variables &vars2) {
                return intersect(vars1, vars2);
            });

            {
                constexpr auto &cls_doc = doc.ExpressionKind;
                py::enum_<ExpressionKind>(m, "ExpressionKind", doc.ExpressionKind.doc)
                        .value("Constant", ExpressionKind::Constant, cls_doc.Constant.doc)
                        .value("Var", ExpressionKind::Var, cls_doc.Var.doc)
                        .value("Add", ExpressionKind::Add, cls_doc.Add.doc)
                        .value("Mul", ExpressionKind::Mul, cls_doc.Mul.doc)
                        .value("Div", ExpressionKind::Div, cls_doc.Div.doc)
                        .value("Log", ExpressionKind::Log, cls_doc.Log.doc)
                        .value("Abs", ExpressionKind::Abs, cls_doc.Abs.doc)
                        .value("Exp", ExpressionKind::Exp, cls_doc.Exp.doc)
                        .value("Sqrt", ExpressionKind::Sqrt, cls_doc.Sqrt.doc)
                        .value("Pow", ExpressionKind::Pow, cls_doc.Pow.doc)
                        .value("Sin", ExpressionKind::Sin, cls_doc.Sin.doc)
                        .value("Cos", ExpressionKind::Cos, cls_doc.Cos.doc)
                        .value("Tan", ExpressionKind::Tan, cls_doc.Tan.doc)
                        .value("Asin", ExpressionKind::Asin, cls_doc.Asin.doc)
                        .value("Acos", ExpressionKind::Acos, cls_doc.Acos.doc)
                        .value("Atan", ExpressionKind::Atan, cls_doc.Atan.doc)
                        .value("Atan2", ExpressionKind::Atan2, cls_doc.Atan2.doc)
                        .value("Sinh", ExpressionKind::Sinh, cls_doc.Sinh.doc)
                        .value("Cosh", ExpressionKind::Cosh, cls_doc.Cosh.doc)
                        .value("Tanh", ExpressionKind::Tanh, cls_doc.Tanh.doc)
                        .value("Min", ExpressionKind::Min, cls_doc.Min.doc)
                        .value("Max", ExpressionKind::Max, cls_doc.Max.doc)
                        .value("Ceil", ExpressionKind::Ceil, cls_doc.Ceil.doc)
                        .value("Floor", ExpressionKind::Floor, cls_doc.Floor.doc)
                        .value("IfThenElse", ExpressionKind::IfThenElse, cls_doc.IfThenElse.doc)
                        .value("NaN", ExpressionKind::NaN, cls_doc.NaN.doc)
                        .value("UninterpretedFunction", ExpressionKind::UninterpretedFunction,
                               cls_doc.UninterpretedFunction.doc);
            }

            // TODO(m-chaturvedi) Add Pybind11 documentation for operator overloads, etc.
            py::class_<Expression> expr_cls(m, "Expression", doc.Expression.doc);
            expr_cls.def(py::init<>(), doc.Expression.ctor.doc_0args)
                    .def(py::init<double>(), doc.Expression.ctor.doc_1args_d)
                    .def(py::init<const Variable &>(), doc.Expression.ctor.doc_1args_var)
                    .def("__str__", &Expression::to_string)
                    .def("__repr__",
                         [](const Expression &self) {
                             return fmt::format("<Expression \"{}\">", self.to_string());
                         })
                    .def(
                            "__copy__", [](const Expression &self) -> Expression { return self; })
                    .def("get_kind", &Expression::get_kind, doc.Expression.get_kind.doc)
                    .def("to_string", &Expression::to_string, doc.Expression.to_string.doc)
                    .def(
                            "Deconstruct",
                            [m](const symbolic::Expression &e) {
                                return internal::Deconstruct(m, e);
                            },
                            internal::kDeconstructDoc)
                    .def("Expand", &Expression::Expand, doc.Expression.Expand.doc)
                    .def(
                            "Evaluate",
                            [](const Expression &self, const Environment::map &env,
                               RandomGenerator *generator) {
                                return self.Evaluate(Environment{env}, generator);
                            },
                            py::arg("env") = Environment::map{}, py::arg("generator") = nullptr,
                            doc.Expression.Evaluate.doc_2args)
                    .def(
                            "Evaluate",
                            [](const Expression &self, RandomGenerator *generator) {
                                return self.Evaluate(generator);
                            },
                            py::arg("generator"), doc.Expression.Evaluate.doc_1args)
                    .def(
                            "EvaluatePartial",
                            [](const Expression &self, const Environment::map &env) {
                                return self.EvaluatePartial(Environment{env});
                            },
                            doc.Expression.EvaluatePartial.doc)
                    .def("GetVariables", &Expression::GetVariables,
                         doc.Expression.GetVariables.doc)
                    .def(
                            "Substitute",
                            [](const Expression &self, const Variable &var, const Expression &e) {
                                return self.Substitute(var, e);
                            },
                            doc.Expression.Substitute.doc_2args)
                    .def(
                            "Substitute",
                            [](const Expression &self, const Substitution &s) {
                                return self.Substitute(s);
                            },
                            doc.Expression.Substitute.doc_1args)
                    .def("EqualTo", &Expression::EqualTo, doc.Expression.EqualTo.doc)
                    .def("is_polynomial", &Expression::is_polynomial,
                         doc.Expression.is_polynomial.doc)
                            // Addition
                    .def(py::self + py::self)
                    .def(py::self + Variable())
                    .def(py::self + double())
                    .def(Variable() + py::self)
                    .def(double() + py::self)
                    .def(py::self += py::self)
                    .def(py::self += Variable())
                    .def(py::self += double())
                            // Subtraction.
                    .def(py::self - py::self)
                    .def(py::self - Variable())
                    .def(py::self - double())
                    .def(Variable() - py::self)
                    .def(double() - py::self)
                    .def(py::self -= py::self)
                    .def(py::self -= Variable())
                    .def(py::self -= double())
                            // Multiplication.
                    .def(py::self * py::self)
                    .def(py::self * Variable())
                    .def(py::self * double())
                    .def(Variable() * py::self)
                    .def(double() * py::self)
                    .def(py::self *= py::self)
                    .def(py::self *= Variable())
                    .def(py::self *= double())
                            // Division.
                    .def(py::self / py::self)
                    .def(py::self / Variable())
                    .def(py::self / double())
                    .def(Variable() / py::self)
                    .def(double() / py::self)
                    .def(py::self /= py::self)
                    .def(py::self /= Variable())
                    .def(py::self /= double())
                            // Pow.
                    .def("__pow__", [](const Expression &self,
                                       const double other) { return pow(self, other); })
                    .def("__pow__", [](const Expression &self,
                                       const Variable &other) { return pow(self, other); })
                    .def("__pow__", [](const Expression &self,
                                       const Expression &other) { return pow(self, other); })
                            // Unary Plus.
                    .def(+py::self)
                            // Unary Minus.
                    .def(-py::self)
                            // LT(<).
                            //
                            // Note that for `double < Expression` case, the reflected op ('>' in this
                            // case) is called. For example, `1 < x * y` will return `x * y > 1`.
                    .def(py::self < py::self)
                    .def(py::self < Variable())
                    .def(py::self < double())
                            // LE(<=).
                    .def(py::self <= py::self)
                    .def(py::self <= Variable())
                    .def(py::self <= double())
                            // GT(>).
                    .def(py::self > py::self)
                    .def(py::self > Variable())
                    .def(py::self > double())
                            // GE(>=).
                    .def(py::self >= py::self)
                    .def(py::self >= Variable())
                    .def(py::self >= double())
                            // EQ(==).
                    .def(py::self == py::self)
                    .def(py::self == Variable())
                    .def(py::self == double())
                            // NE(!=)
                    .def(py::self != py::self)
                    .def(py::self != Variable())
                    .def(py::self != double())
                    .def("Differentiate", &Expression::Differentiate,
                         doc.Expression.Differentiate.doc)
                    .def("Jacobian", &Expression::Jacobian, doc.Expression.Jacobian.doc);
            // TODO(eric.cousineau): Clean this overload stuff up (#15041).
            pydrake::internal::BindSymbolicMathOverloads<Expression>(&expr_cls);
            pydrake::internal::BindSymbolicMathOverloads<Expression>(&m);
            DefCopyAndDeepCopy(&expr_cls);

            m.def("if_then_else", &symbolic::if_then_else, doc.if_then_else.doc);
            m.def("uninterpreted_function", &symbolic::uninterpreted_function,
                  py::arg("name"), py::arg("arguments"), doc.uninterpreted_function.doc);

            m.def(
                    "Jacobian",
                    [](const Eigen::Ref<const VectorX<Expression>> &f,
                       const Eigen::Ref<const VectorX<Variable>> &vars) {
                        return Jacobian(f, vars);
                    },
                    doc.Jacobian.doc);

            m.def(
                    "IsAffine",
                    [](const Eigen::Ref<const MatrixX<Expression>> &M,
                       const Variables &vars) { return IsAffine(M, vars); },
                    doc.IsAffine.doc_2args);

            m.def(
                    "IsAffine",
                    [](const Eigen::Ref<const MatrixX<Expression>> &M) {
                        return IsAffine(M);
                    },
                    doc.IsAffine.doc_1args);

            m.def(
                    "Evaluate",
                    [](const MatrixX<Expression> &M, const Environment::map &env,
                       RandomGenerator *random_generator) {
                        return Evaluate(M, Environment{env}, random_generator);
                    },
                    py::arg("m"), py::arg("env") = Environment::map{},
                    py::arg("generator") = nullptr, doc.Evaluate.doc_expression);

            m.def("GetVariableVector", &symbolic::GetVariableVector,
                  py::arg("expressions"), doc.GetVariableVector.doc);

            m.def(
                    "Substitute",
                    [](const MatrixX<Expression> &M, const Substitution &subst) {
                        return Substitute(M, subst);
                    },
                    py::arg("m"), py::arg("subst"), doc.Substitute.doc_2args);

            m.def(
                    "Substitute",
                    [](const MatrixX<Expression> &M, const Variable &var,
                       const Expression &e) { return Substitute(M, var, e); },
                    py::arg("m"), py::arg("var"), py::arg("e"), doc.Substitute.doc_3args);

            py::class_<Formula> formula_cls(m, "Formula", doc.Formula.doc);
            formula_cls
                    .def("GetFreeVariables", &Formula::GetFreeVariables,
                         doc.Formula.GetFreeVariables.doc)
                    .def("EqualTo", &Formula::EqualTo, doc.Formula.EqualTo.doc)
                    .def(
                            "Evaluate",
                            [](const Formula &self, const Environment::map &env) {
                                return self.Evaluate(Environment{env});
                            },
                            doc.Formula.Evaluate.doc_2args)
                    .def(
                            "Substitute",
                            [](const Formula &self, const Variable &var, const Expression &e) {
                                return self.Substitute(var, e);
                            },
                            doc.Formula.Substitute.doc_2args)
                    .def(
                            "Substitute",
                            [](const Formula &self, const Variable &var1, const Variable &var2) {
                                return self.Substitute(var1, var2);
                            },
                            doc.Formula.Substitute.doc_2args)
                    .def(
                            "Substitute",
                            [](const Formula &self, const Variable &var, const double c) {
                                return self.Substitute(var, c);
                            },
                            doc.Formula.Substitute.doc_2args)
                    .def(
                            "Substitute",
                            [](const Formula &self, const Substitution &s) {
                                return self.Substitute(s);
                            },
                            doc.Formula.Substitute.doc_1args)
                    .def("to_string", &Formula::to_string, doc.Formula.to_string.doc)
                    .def("__str__", &Formula::to_string)
                    .def("__repr__",
                         [](const Formula &self) {
                             return fmt::format("<Formula \"{}\">", self.to_string());
                         })
                    .def("__eq__", [](const Formula &self,
                                      const Formula &other) { return self.EqualTo(other); })
                    .def("__ne__", [](const Formula &self,
                                      const Formula &other) { return !self.EqualTo(other); })
                    .def("__hash__",
                         [](const Formula &self) { return std::hash<Formula>{}(self); })
                    .def_static("True", &Formula::True, doc.FormulaTrue.doc)
                    .def_static("False", &Formula::False, doc.FormulaFalse.doc)
                            // `True` and `False` are reserved as of Python3
                    .def_static("True_", &Formula::True, doc.FormulaTrue.doc)
                    .def_static("False_", &Formula::False, doc.FormulaFalse.doc)
                    .def("__nonzero__", [](const Formula &) {
                        throw std::runtime_error(
                                "You should not call `__bool__` / `__nonzero__` on `Formula`. "
                                "If you are trying to make a map with `Variable`, `Expression`, "
                                "or `Polynomial` as keys (and then access the map in Python), "
                                "please use pydrake.common.containers.EqualToDict`.");
                    });
            formula_cls.attr("__bool__") = formula_cls.attr("__nonzero__");

            // Cannot overload logical operators: http://stackoverflow.com/a/471561
            // Defining custom function for clarity.
            // Could use bitwise operators:
            // https://docs.python.org/2/library/operator.html#operator.__and__
            // However, this may reduce clarity and introduces constraints on order of
            // operations.
            m
                    // Hide AND and OR to permit us to make it accept 1 or more arguments in
                    // Python (and not have to handle type safety within C++).
                    .def("__logical_and",
                         [](const Formula &a, const Formula &b) { return a && b; })
                    .def("__logical_or",
                         [](const Formula &a, const Formula &b) { return a || b; })
                    .def("logical_not", [](const Formula &a) { return !a; });

            // TODO(m-chaturvedi) Add Pybind11 documentation for operator overloads, etc.
            py::class_<Monomial>(m, "Monomial", doc.Monomial.doc)
                    .def(py::init<>(), doc.Monomial.ctor.doc_0args)
                    .def(py::init<const Variable &>(), doc.Monomial.ctor.doc_1args_var)
                    .def(py::init<const Variable &, int>(),
                         doc.Monomial.ctor.doc_2args_var_exponent)
                    .def(py::init<const map<Variable, int> &>(),
                         doc.Monomial.ctor.doc_1args_powers)
                    .def(py::init<const Eigen::Ref<const VectorX<Variable>> &,
                                 const Eigen::Ref<const Eigen::VectorXi> &>(),
                         py::arg("vars"), py::arg("exponents"),
                         doc.Monomial.ctor.doc_2args_vars_exponents)
                    .def("degree", &Monomial::degree, doc.Monomial.degree.doc)
                    .def("total_degree", &Monomial::total_degree,
                         doc.Monomial.total_degree.doc)
                    .def(py::self * py::self)
                    .def(py::self *= py::self)
                    .def(py::self * double{})
                    .def(double{} * py::self)
                    .def(py::self == py::self)
                    .def(py::self != py::self)
                    .def("__hash__",
                         [](const Monomial &self) { return std::hash<Monomial>{}(self); })
                    .def(py::self != py::self)
                    .def("__str__",
                         [](const Monomial &self) { return fmt::format("{}", self); })
                    .def("__repr__",
                         [](const Monomial &self) {
                             return fmt::format("<Monomial \"{}\">", self);
                         })
                    .def(
                            "EqualTo", [](const Monomial &self,
                                          const Monomial &monomial) { return self == monomial; })
                    .def("GetVariables", &Monomial::GetVariables,
                         doc.Monomial.GetVariables.doc)
                    .def("get_powers", &Monomial::get_powers, py_rvp::reference_internal,
                         doc.Monomial.get_powers.doc)
                    .def("ToExpression", &Monomial::ToExpression,
                         doc.Monomial.ToExpression.doc)
                    .def(
                            "Evaluate",
                            [](const Monomial &self, const Environment::map &env) {
                                return self.Evaluate(Environment{env});
                            },
                            doc.Monomial.Evaluate.doc)
                    .def("pow_in_place", &Monomial::pow_in_place, py_rvp::reference_internal,
                         doc.Monomial.pow_in_place.doc)
                    .def("__pow__",
                         [](const Monomial &self, const int p) { return pow(self, p); });

            m  // BR
                    .def(
                            "MonomialBasis",
                            [](const Eigen::Ref<const VectorX<Variable>> &vars,
                               const int degree) {
                                return MonomialBasis(Variables{vars}, degree);
                            },
                            doc.MonomialBasis.doc_2args)
                    .def(
                            "MonomialBasis",
                            [](const Variables &vars, const int degree) {
                                return MonomialBasis(vars, degree);
                            },
                            doc.MonomialBasis.doc_2args)
                    .def("EvenDegreeMonomialBasis", &symbolic::EvenDegreeMonomialBasis,
                         py::arg("vars"), py::arg("degree"), doc.EvenDegreeMonomialBasis.doc)
                    .def("OddDegreeMonomialBasis", &symbolic::OddDegreeMonomialBasis,
                         py::arg("vars"), py::arg("degree"), doc.OddDegreeMonomialBasis.doc);

            using symbolic::Polynomial;

            // TODO(m-chaturvedi) Add Pybind11 documentation for operator overloads, etc.
            py::class_<Polynomial>(m, "Polynomial", doc.Polynomial.doc)
                    .def(py::init<>(), doc.Polynomial.ctor.doc_0args)
                    .def(py::init<Polynomial::MapType>(), doc.Polynomial.ctor.doc_1args_init)
                    .def(py::init<const Monomial &>(), doc.Polynomial.ctor.doc_1args_m)
                    .def(py::init<const Expression &>(), doc.Polynomial.ctor.doc_1args_e)
                    .def(py::init<const Expression &, const Variables &>(),
                         doc.Polynomial.ctor.doc_2args_e_indeterminates)
                    .def(py::init([](const Expression &e,
                                     const Eigen::Ref<const VectorX<Variable>> &vars) {
                             return Polynomial{e, Variables{vars}};
                         }),
                         doc.Polynomial.ctor.doc_2args_e_indeterminates)
                    .def("indeterminates", &Polynomial::indeterminates,
                         doc.Polynomial.indeterminates.doc)
                    .def("decision_variables", &Polynomial::decision_variables,
                         doc.Polynomial.decision_variables.doc)
                    .def("SetIndeterminates", &Polynomial::SetIndeterminates,
                         doc.Polynomial.SetIndeterminates.doc)
                    .def("Degree", &Polynomial::Degree, doc.Polynomial.Degree.doc)
                    .def("TotalDegree", &Polynomial::TotalDegree,
                         doc.Polynomial.TotalDegree.doc)
                    .def("monomial_to_coefficient_map",
                         &Polynomial::monomial_to_coefficient_map,
                         doc.Polynomial.monomial_to_coefficient_map.doc)
                    .def("ToExpression", &Polynomial::ToExpression,
                         doc.Polynomial.ToExpression.doc)
                    .def("Differentiate", &Polynomial::Differentiate,
                         doc.Polynomial.Differentiate.doc)
                    .def(
                            "Integrate",
                            [](const Polynomial &self, const Variable &var) {
                                return self.Integrate(var);
                            },
                            py::arg("x"), doc.Polynomial.Integrate.doc_1args)
                    .def(
                            "Integrate",
                            [](const Polynomial &self, const Variable &var, double a, double b) {
                                return self.Integrate(var, a, b);
                            },
                            py::arg("x"), py::arg("a"), py::arg("b"),
                            doc.Polynomial.Integrate.doc_3args)
                    .def("AddProduct", &Polynomial::AddProduct, doc.Polynomial.AddProduct.doc)
                    .def("RemoveTermsWithSmallCoefficients",
                         &Polynomial::RemoveTermsWithSmallCoefficients,
                         py::arg("coefficient_tol"),
                         doc.Polynomial.RemoveTermsWithSmallCoefficients.doc)
                    .def("CoefficientsAlmostEqual", &Polynomial::CoefficientsAlmostEqual,
                         py::arg("p"), py::arg("tolerance"),
                         doc.Polynomial.CoefficientsAlmostEqual.doc)
                    .def(py::self + py::self)
                    .def(py::self + Monomial())
                    .def(Monomial() + py::self)
                    .def(py::self + double())
                    .def(double() + py::self)
                    .def(py::self + Variable())
                    .def(Variable() + py::self)
                    .def(py::self - py::self)
                    .def(py::self - Monomial())
                    .def(Monomial() - py::self)
                    .def(py::self - double())
                    .def(double() - py::self)
                    .def(py::self - Variable())
                    .def(Variable() - py::self)
                    .def(py::self * py::self)
                    .def(py::self * Monomial())
                    .def(Monomial() * py::self)
                    .def(py::self * double())
                    .def(double() * py::self)
                    .def(py::self * Variable())
                    .def(Variable() * py::self)
                    .def(-py::self)
                    .def(py::self / double())
                    .def("EqualTo", &Polynomial::EqualTo, doc.Polynomial.EqualTo.doc)
                    .def(py::self == py::self)
                    .def(py::self != py::self)
                    .def("__hash__",
                         [](const Polynomial &self) { return std::hash<Polynomial>{}(self); })
                    .def("__str__",
                         [](const Polynomial &self) { return fmt::format("{}", self); })
                    .def("__repr__",
                         [](const Polynomial &self) {
                             return fmt::format("<Polynomial \"{}\">", self);
                         })
                    .def("__pow__",
                         [](const Polynomial &self, const int n) { return pow(self, n); })
                    .def(
                            "Evaluate",
                            [](const Polynomial &self, const Environment::map &env) {
                                return self.Evaluate(Environment{env});
                            },
                            doc.Polynomial.Evaluate.doc)
                            // TODO(Eric.Cousineau): add python binding for symbolic::Environment.
                    .def(
                            "EvaluatePartial",
                            [](const Polynomial &self, const Environment::map &env) {
                                return self.EvaluatePartial(Environment{env});
                            },
                            py::arg("env"), doc.Polynomial.EvaluatePartial.doc_1args)
                    .def(
                            "EvaluatePartial",
                            [](const Polynomial &self, const Variable &var, double c) {
                                return self.EvaluatePartial(var, c);
                            },
                            py::arg("var"), py::arg("c"),
                            doc.Polynomial.EvaluatePartial.doc_2args)
                    .def(
                            "Jacobian",
                            [](const Polynomial &p,
                               const Eigen::Ref<const VectorX<Variable>> &vars) {
                                return p.Jacobian(vars);
                            },
                            doc.Polynomial.Jacobian.doc);

            m.def(
                    "Evaluate",
                    [](const MatrixX<Polynomial> &M, const Environment::map &env) {
                        return Evaluate(M, Environment{env});
                    },
                    py::arg("m"), py::arg("env"), doc.Evaluate.doc_polynomial);

            m.def(
                    "Jacobian",
                    [](const Eigen::Ref<const VectorX<Polynomial>> &f,
                       const Eigen::Ref<const VectorX<Variable>> &vars) {
                        return Jacobian(f, vars);
                    },
                    doc.Jacobian.doc_polynomial);

            // We have this line because pybind11 does not permit transitive
            // conversions. See
            // https://github.com/pybind/pybind11/blob/289e5d9cc2a4545d832d3c7fb50066476bce3c1d/include/pybind11/pybind11.h#L1629.
            py::implicitly_convertible<int, drake::symbolic::Expression>();
            py::implicitly_convertible<double, drake::symbolic::Expression>();
            py::implicitly_convertible<drake::symbolic::Variable,
                    drake::symbolic::Expression>();
            py::implicitly_convertible<drake::symbolic::Monomial,
                    drake::symbolic::Polynomial>();

            ExecuteExtraPythonCode(m);

            // Bind the free functions in symbolic_decompose.h
            m  // BR
                    .def(
                            "DecomposeLinearExpressions",
                            [](const Eigen::Ref<const VectorX<symbolic::Expression>> &expressions,
                               const Eigen::Ref<const VectorX<Variable>> &vars) {
                                Eigen::MatrixXd M(expressions.rows(), vars.rows());
                                symbolic::DecomposeLinearExpressions(expressions, vars, &M);
                                return M;
                            },
                            py::arg("expressions"), py::arg("vars"),
                            doc.DecomposeLinearExpressions.doc)
                    .def(
                            "DecomposeAffineExpressions",
                            [](const Eigen::Ref<const VectorX<symbolic::Expression>> &expressions,
                               const Eigen::Ref<const VectorX<symbolic::Variable>> &vars) {
                                Eigen::MatrixXd M(expressions.rows(), vars.rows());
                                Eigen::VectorXd v(expressions.rows());
                                symbolic::DecomposeAffineExpressions(expressions, vars, &M, &v);
                                return std::make_pair(M, v);
                            },
                            py::arg("expressions"), py::arg("vars"),
                            doc.DecomposeAffineExpressions.doc_4args_expressions_vars_M_v)
                    .def("ExtractVariablesFromExpression",
                         &symbolic::ExtractVariablesFromExpression, py::arg("e"),
                         doc.ExtractVariablesFromExpression.doc)
                    .def(
                            "DecomposeQuadraticPolynomial",
                            [](const symbolic::Polynomial &poly,
                               const std::unordered_map<symbolic::Variable::Id, int> &
                               map_var_to_index) {
                                const int num_vars = map_var_to_index.size();
                                Eigen::MatrixXd Q(num_vars, num_vars);
                                Eigen::VectorXd b(num_vars);
                                double c;
                                symbolic::DecomposeQuadraticPolynomial(
                                        poly, map_var_to_index, &Q, &b, &c);
                                return std::make_tuple(Q, b, c);
                            },
                            py::arg("poly"), py::arg("map_var_to_index"),
                            doc.DecomposeQuadraticPolynomial.doc)
                    .def(
                            "DecomposeAffineExpressions",
                            [](const Eigen::Ref<const VectorX<symbolic::Expression>> &v) {
                                Eigen::MatrixXd A;
                                Eigen::VectorXd b;
                                VectorX<Variable> vars;
                                symbolic::DecomposeAffineExpressions(v, &A, &b, &vars);
                                return std::make_tuple(A, b, vars);
                            },
                            py::arg("v"), doc.DecomposeAffineExpressions.doc_4args_v_A_b_vars)
                    .def(
                            "DecomposeAffineExpression",
                            [](const symbolic::Expression &e,
                               const std::unordered_map<symbolic::Variable::Id, int> &
                               map_var_to_index) {
                                Eigen::RowVectorXd coeffs(map_var_to_index.size());
                                double constant_term;
                                symbolic::DecomposeAffineExpression(
                                        e, map_var_to_index, coeffs, &constant_term);
                                return std::make_pair(coeffs, constant_term);
                            },
                            py::arg("e"), py::arg("map_var_to_index"),
                            doc.DecomposeAffineExpression.doc)
                    .def("DecomposeLumpedParameters", &DecomposeLumpedParameters,
                         py::arg("f"), py::arg("parameters"),
                         doc.DecomposeLumpedParameters.doc);

            // NOLINTNEXTLINE(readability/fn_size)

            // BEGIN AMICE EDITS notice that we don't attempt to build docs
            py::class_<RationalFunction> rat_fun_cls(m, "RationalFunction", doc.RationalFunction.doc);
            rat_fun_cls.def(py::init<>(), doc.RationalFunction.ctor.doc_0args)
                    .def(py::init<Polynomial, Polynomial>())
                    .def(py::init<const Polynomial &>())
                    .def(py::init<double>())
                    .def("numerator", &RationalFunction::numerator)
                    .def("denominator", &RationalFunction::denominator)
                    .def("SetIndeterminates", &RationalFunction::SetIndeterminates,
                         doc.Polynomial.SetIndeterminates.doc)
                    .def("__str__",
                         [](const RationalFunction &self) { return fmt::format("{}", self); })
                     .def(
                            "Evaluate",
                            [](const RationalFunction &self, const Environment::map &env) {
                                return self.Evaluate(Environment{env});
                            },
                            doc.Polynomial.Evaluate.doc)
                            // Arithmetic
                    .def(-py::self)
                    .def(py::self + py::self)
                    .def(py::self + double())
                    .def(double() + py::self)
                    .def(py::self + Polynomial())
                    .def(Polynomial() + py::self)

                    .def(py::self - py::self)
                    .def(py::self - double())
                    .def(double() - py::self)
                    .def(py::self - Polynomial())
                    .def(Polynomial() - py::self)
                    .def(py::self * py::self)
                    .def(py::self * double())
                    .def(double() * py::self)
                    .def(py::self * Polynomial())
                    .def(Polynomial() * py::self)
                    .def(py::self / py::self)
                    .def(py::self / double())
                    .def(double() / py::self)
                    .def(py::self / Polynomial())
                    .def(Polynomial() / py::self)
                            // Logical comparison
                    .def(py::self == py::self)
                    .def("ToExpression", &RationalFunction::ToExpression)
                    .def("EqualTo", &RationalFunction::EqualTo);

=======
  // NOLINTNEXTLINE(build/namespaces): Emulate placement in namespace.
  using namespace drake::symbolic;
  constexpr auto& doc = pydrake_doc.drake.symbolic;

  py::module::import("pydrake.common");

  // Install NumPy warning filtres.
  // N.B. This may interfere with other code, but until that is a confirmed
  // issue, we should aggressively try to avoid these warnings.
  py::module::import("pydrake.common.deprecation")
      .attr("install_numpy_warning_filters")();

  // Install NumPy formatters patch.
  py::module::import("pydrake.common.compatibility")
      .attr("maybe_patch_numpy_formatters")();

  m.doc() =
      "Symbolic variable, variables, monomial, expression, polynomial, and "
      "formula";

  // TODO(m-chaturvedi) Add Pybind11 documentation for operator overloads, etc.
  py::class_<Variable> var_cls(m, "Variable", doc.Variable.doc);
  constexpr auto& var_doc = doc.Variable;
  py::enum_<Variable::Type>(var_cls, "Type")
      .value(
          "CONTINUOUS", Variable::Type::CONTINUOUS, var_doc.Type.CONTINUOUS.doc)
      .value("INTEGER", Variable::Type::INTEGER, var_doc.Type.INTEGER.doc)
      .value("BINARY", Variable::Type::BINARY, var_doc.Type.BINARY.doc)
      .value("BOOLEAN", Variable::Type::BOOLEAN, var_doc.Type.BOOLEAN.doc)
      .value("RANDOM_UNIFORM", Variable::Type::RANDOM_UNIFORM,
          var_doc.Type.RANDOM_UNIFORM.doc)
      .value("RANDOM_GAUSSIAN", Variable::Type::RANDOM_GAUSSIAN,
          var_doc.Type.RANDOM_GAUSSIAN.doc)
      .value("RANDOM_EXPONENTIAL", Variable::Type::RANDOM_EXPONENTIAL,
          var_doc.Type.RANDOM_EXPONENTIAL.doc);

  var_cls
      .def(py::init<const string&, Variable::Type>(), py::arg("name"),
          py::arg("type") = Variable::Type::CONTINUOUS, var_doc.ctor.doc_2args)
      .def("is_dummy", &Variable::is_dummy, var_doc.is_dummy.doc)
      .def("get_id", &Variable::get_id, var_doc.get_id.doc)
      .def("get_type", &Variable::get_type, var_doc.get_type.doc)
      .def("get_name", &Variable::get_name, var_doc.get_name.doc)
      .def("__str__", &Variable::to_string, var_doc.to_string.doc)
      .def("__repr__",
          [](const Variable& self) {
            return fmt::format(
                "Variable('{}', {})", self.to_string(), self.get_type());
          })
      .def("__hash__",
          [](const Variable& self) { return std::hash<Variable>{}(self); })
      // Addition.
      .def(py::self + py::self)
      .def(py::self + double())
      .def(double() + py::self)
      // Subtraction.
      .def(py::self - py::self)
      .def(py::self - double())
      .def(double() - py::self)
      // Multiplication.
      .def(py::self * py::self)
      .def(py::self * double())
      .def(double() * py::self)
      // Division.
      .def(py::self / py::self)
      .def(py::self / double())
      .def(double() / py::self)
      // Pow.
      .def(
          "__pow__",
          [](const Variable& self, double other) { return pow(self, other); },
          py::is_operator())
      .def(
          "__pow__",
          [](const Variable& self, const Variable& other) {
            return pow(self, other);
          },
          py::is_operator())
      .def(
          "__pow__",
          [](const Variable& self, const Expression& other) {
            return pow(self, other);
          },
          py::is_operator())
      // We add `EqualTo` instead of `equal_to` to maintain consistency among
      // symbolic classes (Variable, Expression, Formula, Polynomial) on Python
      // side. This enables us to achieve polymorphism via ducktyping in Python.
      .def("EqualTo", &Variable::equal_to, var_doc.equal_to.doc)
      // Unary Plus.
      .def(+py::self)
      // Unary Minus.
      .def(-py::self)
      // LT(<).
      // Note that for `double < Variable` case, the reflected op ('>' in this
      // case) is called. For example, `1 < x` will return `x > 1`.
      .def(py::self < Expression())
      .def(py::self < py::self)
      .def(py::self < double())
      // LE(<=).
      .def(py::self <= Expression())
      .def(py::self <= py::self)
      .def(py::self <= double())
      // GT(>).
      .def(py::self > Expression())
      .def(py::self > py::self)
      .def(py::self > double())
      // GE(>=).
      .def(py::self >= Expression())
      .def(py::self >= py::self)
      .def(py::self >= double())
      // EQ(==).
      .def(py::self == Expression())
      .def(py::self == py::self)
      .def(py::self == double())
      // NE(!=).
      .def(py::self != Expression())
      .def(py::self != py::self)
      .def(py::self != double());
  internal::BindSymbolicMathOverloads<Variable>(&var_cls);
  DefCopyAndDeepCopy(&var_cls);

  // Bind the free function TaylorExpand.
  m.def(
      "TaylorExpand",
      [](const symbolic::Expression& f, const symbolic::Environment::map& a,
          int order) {
        return symbolic::TaylorExpand(f, symbolic::Environment(a), order);
      },
      py::arg("f"), py::arg("a"), py::arg("order"), doc.TaylorExpand.doc);

  // Bind the free functions for Make(Vector|Matrix)(...)Variable.
  m  // BR
      .def(
          "MakeMatrixVariable",
          [](int rows, int cols, const std::string& name, Variable::Type type) {
            return symbolic::MakeMatrixVariable(rows, cols, name, type);
          },
          py::arg("rows"), py::arg("cols"), py::arg("name"),
          py::arg("type") = symbolic::Variable::Type::CONTINUOUS,
          doc.MakeMatrixVariable.doc_4args)
      .def(
          "MakeMatrixBinaryVariable",
          [](int rows, int cols, const std::string& name) {
            return symbolic::MakeMatrixBinaryVariable(rows, cols, name);
          },
          py::arg("rows"), py::arg("cols"), py::arg("name"),
          doc.MakeMatrixBinaryVariable.doc_3args)
      .def(
          "MakeMatrixContinuousVariable",
          [](int rows, int cols, const std::string& name) {
            return symbolic::MakeMatrixContinuousVariable(rows, cols, name);
          },
          py::arg("rows"), py::arg("cols"), py::arg("name"),
          doc.MakeMatrixContinuousVariable.doc_3args)
      .def(
          "MakeMatrixBooleanVariable",
          [](int rows, int cols, const std::string& name) {
            return symbolic::MakeMatrixBooleanVariable(rows, cols, name);
          },
          py::arg("rows"), py::arg("cols"), py::arg("name"),
          doc.MakeMatrixBooleanVariable.doc_3args)
      .def(
          "MakeVectorVariable",
          [](int rows, const std::string& name, Variable::Type type) {
            return symbolic::MakeVectorVariable(rows, name, type);
          },
          py::arg("rows"), py::arg("name"),
          py::arg("type") = symbolic::Variable::Type::CONTINUOUS,
          doc.MakeVectorVariable.doc_3args)
      .def(
          "MakeVectorBinaryVariable",
          [](int rows, const std::string& name) {
            return symbolic::MakeVectorBinaryVariable(rows, name);
          },
          py::arg("rows"), py::arg("name"),
          doc.MakeVectorBinaryVariable.doc_2args)
      .def(
          "MakeVectorBooleanVariable",
          [](int rows, const std::string& name) {
            return symbolic::MakeVectorBooleanVariable(rows, name);
          },
          py::arg("rows"), py::arg("name"),
          doc.MakeVectorBooleanVariable.doc_2args)
      .def(
          "MakeVectorContinuousVariable",
          [](int rows, const std::string& name) {
            return symbolic::MakeVectorContinuousVariable(rows, name);
          },
          py::arg("rows"), py::arg("name"),
          doc.MakeVectorContinuousVariable.doc_2args);

  // TODO(m-chaturvedi) Add Pybind11 documentation for operator overloads,
  // etc.
  py::class_<Variables>(m, "Variables", doc.Variables.doc)
      .def(py::init<>(), doc.Variables.ctor.doc_0args)
      .def(py::init<const Eigen::Ref<const VectorX<Variable>>&>(),
          doc.Variables.ctor.doc_1args_vec)
      .def("size", &Variables::size, doc.Variables.size.doc)
      .def("__len__", &Variables::size, doc.Variables.size.doc)
      .def("empty", &Variables::empty, doc.Variables.empty.doc)
      .def("__str__", &Variables::to_string, doc.Variables.to_string.doc)
      .def("__repr__",
          [](const Variables& self) {
            return fmt::format("<Variables \"{}\">", self);
          })
      .def("to_string", &Variables::to_string, doc.Variables.to_string.doc)
      .def("__hash__",
          [](const Variables& self) { return std::hash<Variables>{}(self); })
      .def(
          "insert",
          [](Variables& self, const Variable& var) { self.insert(var); },
          py::arg("var"), doc.Variables.insert.doc_1args_var)
      .def(
          "insert",
          [](Variables& self, const Variables& vars) { self.insert(vars); },
          py::arg("vars"), doc.Variables.insert.doc_1args_vars)
      .def(
          "erase",
          [](Variables& self, const Variable& key) { return self.erase(key); },
          py::arg("key"), doc.Variables.erase.doc_1args_key)
      .def(
          "erase",
          [](Variables& self, const Variables& vars) {
            return self.erase(vars);
          },
          py::arg("vars"), doc.Variables.erase.doc_1args_vars)
      .def("include", &Variables::include, py::arg("key"),
          doc.Variables.include.doc)
      .def("__contains__", &Variables::include)
      .def("IsSubsetOf", &Variables::IsSubsetOf, py::arg("vars"),
          doc.Variables.IsSubsetOf.doc)
      .def("IsSupersetOf", &Variables::IsSupersetOf, py::arg("vars"),
          doc.Variables.IsSupersetOf.doc)
      .def("IsStrictSubsetOf", &Variables::IsStrictSubsetOf, py::arg("vars"),
          doc.Variables.IsStrictSubsetOf.doc)
      .def("IsStrictSupersetOf", &Variables::IsStrictSupersetOf,
          py::arg("vars"), doc.Variables.IsStrictSupersetOf.doc)
      .def("EqualTo", [](const Variables& self,
                          const Variables& vars) { return self == vars; })
      .def(
          "__iter__",
          [](const Variables& vars) {
            return py::make_iterator(vars.begin(), vars.end());
          },
          // Keep alive, reference: `return` keeps `self` alive
          py::keep_alive<0, 1>())
      .def(py::self == py::self)
      .def(py::self < py::self)
      .def(py::self + py::self)
      .def(py::self + Variable())
      .def(Variable() + py::self)
      .def(py::self - py::self)
      .def(py::self - Variable());

  m.def(
      "intersect",
      [](const Variables& vars1, const Variables& vars2) {
        return intersect(vars1, vars2);
      },
      py::arg("vars1"), py::arg("vars2"), doc.intersect.doc);

  {
    constexpr auto& cls_doc = doc.ExpressionKind;
    py::enum_<ExpressionKind>(m, "ExpressionKind", doc.ExpressionKind.doc)
        .value("Constant", ExpressionKind::Constant, cls_doc.Constant.doc)
        .value("Var", ExpressionKind::Var, cls_doc.Var.doc)
        .value("Add", ExpressionKind::Add, cls_doc.Add.doc)
        .value("Mul", ExpressionKind::Mul, cls_doc.Mul.doc)
        .value("Div", ExpressionKind::Div, cls_doc.Div.doc)
        .value("Log", ExpressionKind::Log, cls_doc.Log.doc)
        .value("Abs", ExpressionKind::Abs, cls_doc.Abs.doc)
        .value("Exp", ExpressionKind::Exp, cls_doc.Exp.doc)
        .value("Sqrt", ExpressionKind::Sqrt, cls_doc.Sqrt.doc)
        .value("Pow", ExpressionKind::Pow, cls_doc.Pow.doc)
        .value("Sin", ExpressionKind::Sin, cls_doc.Sin.doc)
        .value("Cos", ExpressionKind::Cos, cls_doc.Cos.doc)
        .value("Tan", ExpressionKind::Tan, cls_doc.Tan.doc)
        .value("Asin", ExpressionKind::Asin, cls_doc.Asin.doc)
        .value("Acos", ExpressionKind::Acos, cls_doc.Acos.doc)
        .value("Atan", ExpressionKind::Atan, cls_doc.Atan.doc)
        .value("Atan2", ExpressionKind::Atan2, cls_doc.Atan2.doc)
        .value("Sinh", ExpressionKind::Sinh, cls_doc.Sinh.doc)
        .value("Cosh", ExpressionKind::Cosh, cls_doc.Cosh.doc)
        .value("Tanh", ExpressionKind::Tanh, cls_doc.Tanh.doc)
        .value("Min", ExpressionKind::Min, cls_doc.Min.doc)
        .value("Max", ExpressionKind::Max, cls_doc.Max.doc)
        .value("Ceil", ExpressionKind::Ceil, cls_doc.Ceil.doc)
        .value("Floor", ExpressionKind::Floor, cls_doc.Floor.doc)
        .value("IfThenElse", ExpressionKind::IfThenElse, cls_doc.IfThenElse.doc)
        .value("NaN", ExpressionKind::NaN, cls_doc.NaN.doc)
        .value("UninterpretedFunction", ExpressionKind::UninterpretedFunction,
            cls_doc.UninterpretedFunction.doc);
  }

  // TODO(m-chaturvedi) Add Pybind11 documentation for operator overloads, etc.
  py::class_<Expression> expr_cls(m, "Expression", doc.Expression.doc);
  expr_cls.def(py::init<>(), doc.Expression.ctor.doc_0args)
      .def(py::init<double>(), py::arg("constant"),
          doc.Expression.ctor.doc_1args_constant)
      .def(py::init<const Variable&>(), py::arg("var"),
          doc.Expression.ctor.doc_1args_var)
      .def("__str__", &Expression::to_string, doc.Expression.to_string.doc)
      .def("__repr__",
          [](const Expression& self) {
            return fmt::format("<Expression \"{}\">", self.to_string());
          })
      .def(
          "__copy__", [](const Expression& self) -> Expression { return self; })
      .def("get_kind", &Expression::get_kind, doc.Expression.get_kind.doc)
      .def("to_string", &Expression::to_string, doc.Expression.to_string.doc)
      .def(
          "Unapply",
          [m](const symbolic::Expression& e) {
            return internal::Unapply(m, e);
          },
          internal::kUnapplyExpressionDoc)
      .def("Expand", &Expression::Expand, doc.Expression.Expand.doc)
      .def(
          "Evaluate",
          [](const Expression& self, const Environment::map& env,
              RandomGenerator* generator) {
            return self.Evaluate(Environment{env}, generator);
          },
          py::arg("env") = Environment::map{}, py::arg("generator") = nullptr,
          doc.Expression.Evaluate.doc_2args)
      .def(
          "Evaluate",
          [](const Expression& self, RandomGenerator* generator) {
            return self.Evaluate(generator);
          },
          py::arg("generator"), doc.Expression.Evaluate.doc_1args)
      .def(
          "EvaluatePartial",
          [](const Expression& self, const Environment::map& env) {
            return self.EvaluatePartial(Environment{env});
          },
          py::arg("env"), doc.Expression.EvaluatePartial.doc)
      .def("GetVariables", &Expression::GetVariables,
          doc.Expression.GetVariables.doc)
      .def(
          "Substitute",
          [](const Expression& self, const Variable& var, const Expression& e) {
            return self.Substitute(var, e);
          },
          py::arg("var"), py::arg("e"), doc.Expression.Substitute.doc_2args)
      .def(
          "Substitute",
          [](const Expression& self, const Substitution& s) {
            return self.Substitute(s);
          },
          py::arg("s"), doc.Expression.Substitute.doc_1args)
      .def("EqualTo", &Expression::EqualTo, doc.Expression.EqualTo.doc)
      .def("is_polynomial", &Expression::is_polynomial,
          doc.Expression.is_polynomial.doc)
      // Addition
      .def(py::self + py::self)
      .def(py::self + Variable())
      .def(py::self + double())
      .def(Variable() + py::self)
      .def(double() + py::self)
      .def(py::self += py::self)
      .def(py::self += Variable())
      .def(py::self += double())
      // Subtraction.
      .def(py::self - py::self)
      .def(py::self - Variable())
      .def(py::self - double())
      .def(Variable() - py::self)
      .def(double() - py::self)
      .def(py::self -= py::self)
      .def(py::self -= Variable())
      .def(py::self -= double())
      // Multiplication.
      .def(py::self * py::self)
      .def(py::self * Variable())
      .def(py::self * double())
      .def(Variable() * py::self)
      .def(double() * py::self)
      .def(py::self *= py::self)
      .def(py::self *= Variable())
      .def(py::self *= double())
      // Division.
      .def(py::self / py::self)
      .def(py::self / Variable())
      .def(py::self / double())
      .def(Variable() / py::self)
      .def(double() / py::self)
      .def(py::self /= py::self)
      .def(py::self /= Variable())
      .def(py::self /= double())
      // Pow.
      .def("__pow__", [](const Expression& self,
                          const double other) { return pow(self, other); })
      .def("__pow__", [](const Expression& self,
                          const Variable& other) { return pow(self, other); })
      .def("__pow__", [](const Expression& self,
                          const Expression& other) { return pow(self, other); })
      // Unary Plus.
      .def(+py::self)
      // Unary Minus.
      .def(-py::self)
      // LT(<).
      //
      // Note that for `double < Expression` case, the reflected op ('>' in this
      // case) is called. For example, `1 < x * y` will return `x * y > 1`.
      .def(py::self < py::self)
      .def(py::self < Variable())
      .def(py::self < double())
      // LE(<=).
      .def(py::self <= py::self)
      .def(py::self <= Variable())
      .def(py::self <= double())
      // GT(>).
      .def(py::self > py::self)
      .def(py::self > Variable())
      .def(py::self > double())
      // GE(>=).
      .def(py::self >= py::self)
      .def(py::self >= Variable())
      .def(py::self >= double())
      // EQ(==).
      .def(py::self == py::self)
      .def(py::self == Variable())
      .def(py::self == double())
      // NE(!=)
      .def(py::self != py::self)
      .def(py::self != Variable())
      .def(py::self != double())
      .def("Differentiate", &Expression::Differentiate, py::arg("x"),
          doc.Expression.Differentiate.doc)
      .def("Jacobian", &Expression::Jacobian, py::arg("vars"),
          doc.Expression.Jacobian.doc);
  // TODO(eric.cousineau): Clean this overload stuff up (#15041).
  pydrake::internal::BindSymbolicMathOverloads<Expression>(&expr_cls);
  pydrake::internal::BindSymbolicMathOverloads<Expression>(&m);
  DefCopyAndDeepCopy(&expr_cls);

  m.def("if_then_else", &symbolic::if_then_else, py::arg("f_cond"),
      py::arg("e_then"), py::arg("e_else"), doc.if_then_else.doc);
  m.def("uninterpreted_function", &symbolic::uninterpreted_function,
      py::arg("name"), py::arg("arguments"), doc.uninterpreted_function.doc);

  m.def(
      "Jacobian",
      [](const Eigen::Ref<const VectorX<Expression>>& f,
          const Eigen::Ref<const VectorX<Variable>>& vars) {
        return Jacobian(f, vars);
      },
      py::arg("f"), py::arg("vars"), doc.Jacobian.doc);

  m.def(
      "IsAffine",
      [](const Eigen::Ref<const MatrixX<Expression>>& M,
          const Variables& vars) { return IsAffine(M, vars); },
      py::arg("m"), py::arg("vars"), doc.IsAffine.doc_2args);

  m.def(
      "IsAffine",
      [](const Eigen::Ref<const MatrixX<Expression>>& M) {
        return IsAffine(M);
      },
      py::arg("m"), doc.IsAffine.doc_1args);

  m.def(
      "Evaluate",
      [](const MatrixX<Expression>& M, const Environment::map& env,
          RandomGenerator* random_generator) {
        return Evaluate(M, Environment{env}, random_generator);
      },
      py::arg("m"), py::arg("env") = Environment::map{},
      py::arg("generator") = nullptr, doc.Evaluate.doc_expression);

  m.def("GetVariableVector", &symbolic::GetVariableVector,
      py::arg("expressions"), doc.GetVariableVector.doc);

  m.def(
      "Substitute",
      [](const MatrixX<Expression>& M, const Substitution& subst) {
        return Substitute(M, subst);
      },
      py::arg("m"), py::arg("subst"), doc.Substitute.doc_2args);

  m.def(
      "Substitute",
      [](const MatrixX<Expression>& M, const Variable& var,
          const Expression& e) { return Substitute(M, var, e); },
      py::arg("m"), py::arg("var"), py::arg("e"), doc.Substitute.doc_3args);

  {
    constexpr auto& cls_doc = doc.FormulaKind;
    py::enum_<FormulaKind>(m, "FormulaKind", doc.FormulaKind.doc)
        .value("False", FormulaKind::False, cls_doc.False.doc)
        .value("True", FormulaKind::True, cls_doc.True.doc)
        .value("Var", FormulaKind::Var, cls_doc.Var.doc)
        .value("Eq", FormulaKind::Eq, cls_doc.Eq.doc)
        .value("Neq", FormulaKind::Neq, cls_doc.Neq.doc)
        .value("Gt", FormulaKind::Gt, cls_doc.Gt.doc)
        .value("Geq", FormulaKind::Geq, cls_doc.Geq.doc)
        .value("Lt", FormulaKind::Lt, cls_doc.Lt.doc)
        .value("Leq", FormulaKind::Leq, cls_doc.Leq.doc)
        .value("And", FormulaKind::And, cls_doc.And.doc)
        .value("Or", FormulaKind::Or, cls_doc.Or.doc)
        .value("Not", FormulaKind::Not, cls_doc.Not.doc)
        .value("Forall", FormulaKind::Forall, cls_doc.Forall.doc)
        .value("Isnan", FormulaKind::Isnan, cls_doc.Isnan.doc)
        .value("PositiveSemidefinite", FormulaKind::PositiveSemidefinite,
            cls_doc.PositiveSemidefinite.doc);
  }

  py::class_<Formula> formula_cls(m, "Formula", doc.Formula.doc);
  formula_cls.def(py::init<>(), doc.Expression.ctor.doc_0args)
      .def(py::init<const Variable&>(), py::arg("var"),
          doc.Expression.ctor.doc_1args_var)
      .def(
          "Unapply",
          [m](const symbolic::Formula& f) { return internal::Unapply(m, f); },
          internal::kUnapplyFormulaDoc)
      .def("get_kind", &Formula::get_kind, doc.Formula.get_kind.doc)
      .def("GetFreeVariables", &Formula::GetFreeVariables,
          doc.Formula.GetFreeVariables.doc)
      .def("EqualTo", &Formula::EqualTo, doc.Formula.EqualTo.doc)
      .def(
          "Evaluate",
          [](const Formula& self, const Environment::map& env) {
            return self.Evaluate(Environment{env});
          },
          py::arg("env") = Environment::map{}, doc.Formula.Evaluate.doc_2args)
      .def(
          "Substitute",
          [](const Formula& self, const Variable& var, const Expression& e) {
            return self.Substitute(var, e);
          },
          py::arg("var"), py::arg("e"), doc.Formula.Substitute.doc_2args)
      .def(
          "Substitute",
          [](const Formula& self, const Variable& var1, const Variable& var2) {
            return self.Substitute(var1, var2);
          },
          py::arg("var"), py::arg("e"), doc.Formula.Substitute.doc_2args)
      .def(
          "Substitute",
          [](const Formula& self, const Variable& var, const double c) {
            return self.Substitute(var, c);
          },
          py::arg("var"), py::arg("e"), doc.Formula.Substitute.doc_2args)
      .def(
          "Substitute",
          [](const Formula& self, const Substitution& s) {
            return self.Substitute(s);
          },
          py::arg("s"), doc.Formula.Substitute.doc_1args)
      .def("to_string", &Formula::to_string, doc.Formula.to_string.doc)
      .def("__str__", &Formula::to_string)
      .def("__repr__",
          [](const Formula& self) {
            return fmt::format("<Formula \"{}\">", self.to_string());
          })
      .def("__eq__", [](const Formula& self,
                         const Formula& other) { return self.EqualTo(other); })
      .def("__ne__", [](const Formula& self,
                         const Formula& other) { return !self.EqualTo(other); })
      .def("__hash__",
          [](const Formula& self) { return std::hash<Formula>{}(self); })
      .def_static("True", &Formula::True, doc.FormulaTrue.doc)
      .def_static("False", &Formula::False, doc.FormulaFalse.doc)
      // `True` and `False` are reserved as of Python3
      .def_static("True_", &Formula::True, doc.FormulaTrue.doc)
      .def_static("False_", &Formula::False, doc.FormulaFalse.doc)
      .def("__nonzero__", [](const Formula&) {
        throw std::runtime_error(
            "You should not call `__bool__` / `__nonzero__` on `Formula`. "
            "If you are trying to make a map with `Variable`, `Expression`, "
            "or `Polynomial` as keys (and then access the map in Python), "
            "please use pydrake.common.containers.EqualToDict`.");
      });
  formula_cls.attr("__bool__") = formula_cls.attr("__nonzero__");

  // Cannot overload logical operators: http://stackoverflow.com/a/471561
  // Defining custom function for clarity.
  // Could use bitwise operators:
  // https://docs.python.org/2/library/operator.html#operator.__and__
  // However, this may reduce clarity and introduces constraints on order of
  // operations.
  m
      // Hide AND and OR to permit us to make it accept 1 or more arguments in
      // Python (and not have to handle type safety within C++).
      .def("__logical_and",
          [](const Formula& a, const Formula& b) { return a && b; })
      .def("__logical_or",
          [](const Formula& a, const Formula& b) { return a || b; })
      .def("logical_not", [](const Formula& a) { return !a; });

  m.def("isnan", &symbolic::isnan, py::arg("e"), doc.isnan.doc);
  m.def("forall", &symbolic::forall, py::arg("vars"), py::arg("f"),
      doc.forall.doc);
  m.def("positive_semidefinite",
      overload_cast_explicit<Formula,
          const Eigen::Ref<const MatrixX<Expression>>&>(
          &symbolic::positive_semidefinite),
      py::arg("m"), doc.positive_semidefinite.doc_1args_m);

  // TODO(m-chaturvedi) Add Pybind11 documentation for operator overloads, etc.
  py::class_<Monomial>(m, "Monomial", doc.Monomial.doc)
      .def(py::init<>(), doc.Monomial.ctor.doc_0args)
      .def(py::init<const Variable&>(), py::arg("var"),
          doc.Monomial.ctor.doc_1args_var)
      .def(py::init<const Variable&, int>(), py::arg("var"),
          py::arg("exponent"), doc.Monomial.ctor.doc_2args_var_exponent)
      .def(py::init<const map<Variable, int>&>(), py::arg("powers"),
          doc.Monomial.ctor.doc_1args_powers)
      .def(py::init<const Eigen::Ref<const VectorX<Variable>>&,
               const Eigen::Ref<const Eigen::VectorXi>&>(),
          py::arg("vars"), py::arg("exponents"),
          doc.Monomial.ctor.doc_2args_vars_exponents)
      .def("degree", &Monomial::degree, py::arg("v"), doc.Monomial.degree.doc)
      .def("total_degree", &Monomial::total_degree,
          doc.Monomial.total_degree.doc)
      .def(py::self * py::self)
      .def(py::self *= py::self)
      .def(py::self * double{})
      .def(double{} * py::self)
      .def(py::self == py::self)
      .def(py::self != py::self)
      .def("__hash__",
          [](const Monomial& self) { return std::hash<Monomial>{}(self); })
      .def(py::self != py::self)
      .def("__str__",
          [](const Monomial& self) { return fmt::format("{}", self); })
      .def("__repr__",
          [](const Monomial& self) {
            return fmt::format("<Monomial \"{}\">", self);
          })
      .def(
          "EqualTo", [](const Monomial& self,
                         const Monomial& monomial) { return self == monomial; })
      .def("GetVariables", &Monomial::GetVariables,
          doc.Monomial.GetVariables.doc)
      .def("get_powers", &Monomial::get_powers, py_rvp::reference_internal,
          doc.Monomial.get_powers.doc)
      .def("ToExpression", &Monomial::ToExpression,
          doc.Monomial.ToExpression.doc)
      .def(
          "Evaluate",
          [](const Monomial& self, const Environment::map& env) {
            return self.Evaluate(Environment{env});
          },
          py::arg("env"), doc.Monomial.Evaluate.doc)
      .def(
          "EvaluatePartial",
          [](const Monomial& self, const Environment::map& env) {
            return self.EvaluatePartial(Environment{env});
          },
          py::arg("env"), doc.Monomial.EvaluatePartial.doc)
      .def("pow_in_place", &Monomial::pow_in_place, py_rvp::reference_internal,
          py::arg("p"), doc.Monomial.pow_in_place.doc)
      .def("__pow__",
          [](const Monomial& self, const int p) { return pow(self, p); });

  m  // BR
      .def(
          "MonomialBasis",
          [](const Eigen::Ref<const VectorX<Variable>>& vars,
              const int degree) {
            return MonomialBasis(Variables{vars}, degree);
          },
          py::arg("vars"), py::arg("degree"), doc.MonomialBasis.doc_2args)
      .def(
          "MonomialBasis",
          [](const Variables& vars, const int degree) {
            return MonomialBasis(vars, degree);
          },
          py::arg("vars"), py::arg("degree"), doc.MonomialBasis.doc_2args)
      .def("EvenDegreeMonomialBasis", &symbolic::EvenDegreeMonomialBasis,
          py::arg("vars"), py::arg("degree"), doc.EvenDegreeMonomialBasis.doc)
      .def("OddDegreeMonomialBasis", &symbolic::OddDegreeMonomialBasis,
          py::arg("vars"), py::arg("degree"), doc.OddDegreeMonomialBasis.doc);

  using symbolic::Polynomial;

  // TODO(m-chaturvedi) Add Pybind11 documentation for operator overloads, etc.
  py::class_<Polynomial>(m, "Polynomial", doc.Polynomial.doc)
      .def(py::init<>(), doc.Polynomial.ctor.doc_0args)
      .def(py::init<Polynomial::MapType>(), py::arg("map"),
          doc.Polynomial.ctor.doc_1args_map)
      .def(py::init<const Monomial&>(), py::arg("m"),
          doc.Polynomial.ctor.doc_1args_m)
      .def(py::init<const Expression&>(), py::arg("e"),
          doc.Polynomial.ctor.doc_1args_e)
      .def(py::init<const Expression&, const Variables&>(), py::arg("e"),
          py::arg("indeterminates"),
          doc.Polynomial.ctor.doc_2args_e_indeterminates)
      .def(py::init([](const Expression& e,
                        const Eigen::Ref<const VectorX<Variable>>& vars) {
        return Polynomial{e, Variables{vars}};
      }),
          py::arg("e"), py::arg("indeterminates"),
          doc.Polynomial.ctor.doc_2args_e_indeterminates)
      .def("indeterminates", &Polynomial::indeterminates,
          doc.Polynomial.indeterminates.doc)
      .def("decision_variables", &Polynomial::decision_variables,
          doc.Polynomial.decision_variables.doc)
      .def("SetIndeterminates", &Polynomial::SetIndeterminates,
          py::arg("new_indeterminates"), doc.Polynomial.SetIndeterminates.doc)
      .def("Degree", &Polynomial::Degree, py::arg("v"),
          doc.Polynomial.Degree.doc)
      .def("TotalDegree", &Polynomial::TotalDegree,
          doc.Polynomial.TotalDegree.doc)
      .def("monomial_to_coefficient_map",
          &Polynomial::monomial_to_coefficient_map,
          doc.Polynomial.monomial_to_coefficient_map.doc)
      .def("ToExpression", &Polynomial::ToExpression,
          doc.Polynomial.ToExpression.doc)
      .def("Differentiate", &Polynomial::Differentiate, py::arg("x"),
          doc.Polynomial.Differentiate.doc)
      .def(
          "Integrate",
          [](const Polynomial& self, const Variable& var) {
            return self.Integrate(var);
          },
          py::arg("x"), doc.Polynomial.Integrate.doc_1args)
      .def(
          "Integrate",
          [](const Polynomial& self, const Variable& var, double a, double b) {
            return self.Integrate(var, a, b);
          },
          py::arg("x"), py::arg("a"), py::arg("b"),
          doc.Polynomial.Integrate.doc_3args)
      .def("AddProduct", &Polynomial::AddProduct, py::arg("coeff"),
          py::arg("m"), doc.Polynomial.AddProduct.doc)
      .def("RemoveTermsWithSmallCoefficients",
          &Polynomial::RemoveTermsWithSmallCoefficients,
          py::arg("coefficient_tol"),
          doc.Polynomial.RemoveTermsWithSmallCoefficients.doc)
      .def("CoefficientsAlmostEqual", &Polynomial::CoefficientsAlmostEqual,
          py::arg("p"), py::arg("tolerance"),
          doc.Polynomial.CoefficientsAlmostEqual.doc)
      .def(py::self + py::self)
      .def(py::self + Monomial())
      .def(Monomial() + py::self)
      .def(py::self + double())
      .def(double() + py::self)
      .def(py::self + Variable())
      .def(Variable() + py::self)
      .def(py::self - py::self)
      .def(py::self - Monomial())
      .def(Monomial() - py::self)
      .def(py::self - double())
      .def(double() - py::self)
      .def(py::self - Variable())
      .def(Variable() - py::self)
      .def(py::self * py::self)
      .def(py::self * Monomial())
      .def(Monomial() * py::self)
      .def(py::self * double())
      .def(double() * py::self)
      .def(py::self * Variable())
      .def(Variable() * py::self)
      .def(-py::self)
      .def(py::self / double())
      .def("EqualTo", &Polynomial::EqualTo, doc.Polynomial.EqualTo.doc)
      .def(py::self == py::self)
      .def(py::self != py::self)
      .def("__hash__",
          [](const Polynomial& self) { return std::hash<Polynomial>{}(self); })
      .def("__str__",
          [](const Polynomial& self) { return fmt::format("{}", self); })
      .def("__repr__",
          [](const Polynomial& self) {
            return fmt::format("<Polynomial \"{}\">", self);
          })
      .def("__pow__",
          [](const Polynomial& self, const int n) { return pow(self, n); })
      .def(
          "Evaluate",
          [](const Polynomial& self, const Environment::map& env) {
            return self.Evaluate(Environment{env});
          },
          py::arg("env"), doc.Polynomial.Evaluate.doc)
      // TODO(Eric.Cousineau): add python binding for symbolic::Environment.
      .def(
          "EvaluatePartial",
          [](const Polynomial& self, const Environment::map& env) {
            return self.EvaluatePartial(Environment{env});
          },
          py::arg("env"), doc.Polynomial.EvaluatePartial.doc_1args)
      .def(
          "EvaluatePartial",
          [](const Polynomial& self, const Variable& var, double c) {
            return self.EvaluatePartial(var, c);
          },
          py::arg("var"), py::arg("c"),
          doc.Polynomial.EvaluatePartial.doc_2args)
      .def(
          "Jacobian",
          [](const Polynomial& p,
              const Eigen::Ref<const VectorX<Variable>>& vars) {
            return p.Jacobian(vars);
          },
          py::arg("vars"), doc.Polynomial.Jacobian.doc);

  m.def(
      "Evaluate",
      [](const MatrixX<Polynomial>& M, const Environment::map& env) {
        return Evaluate(M, Environment{env});
      },
      py::arg("m"), py::arg("env"), doc.Evaluate.doc_polynomial);

  m.def(
      "Jacobian",
      [](const Eigen::Ref<const VectorX<Polynomial>>& f,
          const Eigen::Ref<const VectorX<Variable>>& vars) {
        return Jacobian(f, vars);
      },
      py::arg("f"), py::arg("vars"), doc.Jacobian.doc_polynomial);

  // We have this line because pybind11 does not permit transitive
  // conversions. See
  // https://github.com/pybind/pybind11/blob/289e5d9cc2a4545d832d3c7fb50066476bce3c1d/include/pybind11/pybind11.h#L1629.
  py::implicitly_convertible<int, drake::symbolic::Expression>();
  py::implicitly_convertible<double, drake::symbolic::Expression>();
  py::implicitly_convertible<drake::symbolic::Variable,
      drake::symbolic::Expression>();
  py::implicitly_convertible<drake::symbolic::Monomial,
      drake::symbolic::Polynomial>();

  ExecuteExtraPythonCode(m);

  // Bind the free functions in symbolic_decompose.h
  m  // BR
      .def(
          "DecomposeLinearExpressions",
          [](const Eigen::Ref<const VectorX<symbolic::Expression>>& expressions,
              const Eigen::Ref<const VectorX<Variable>>& vars) {
            Eigen::MatrixXd M(expressions.rows(), vars.rows());
            symbolic::DecomposeLinearExpressions(expressions, vars, &M);
            return M;
          },
          py::arg("expressions"), py::arg("vars"),
          doc.DecomposeLinearExpressions.doc)
      .def(
          "DecomposeAffineExpressions",
          [](const Eigen::Ref<const VectorX<symbolic::Expression>>& expressions,
              const Eigen::Ref<const VectorX<symbolic::Variable>>& vars) {
            Eigen::MatrixXd M(expressions.rows(), vars.rows());
            Eigen::VectorXd v(expressions.rows());
            symbolic::DecomposeAffineExpressions(expressions, vars, &M, &v);
            return std::make_pair(M, v);
          },
          py::arg("expressions"), py::arg("vars"),
          doc.DecomposeAffineExpressions.doc_4args_expressions_vars_M_v)
      .def("ExtractVariablesFromExpression",
          &symbolic::ExtractVariablesFromExpression, py::arg("e"),
          doc.ExtractVariablesFromExpression.doc)
      .def(
          "DecomposeQuadraticPolynomial",
          [](const symbolic::Polynomial& poly,
              const std::unordered_map<symbolic::Variable::Id, int>&
                  map_var_to_index) {
            const int num_vars = map_var_to_index.size();
            Eigen::MatrixXd Q(num_vars, num_vars);
            Eigen::VectorXd b(num_vars);
            double c;
            symbolic::DecomposeQuadraticPolynomial(
                poly, map_var_to_index, &Q, &b, &c);
            return std::make_tuple(Q, b, c);
          },
          py::arg("poly"), py::arg("map_var_to_index"),
          doc.DecomposeQuadraticPolynomial.doc)
      .def(
          "DecomposeAffineExpressions",
          [](const Eigen::Ref<const VectorX<symbolic::Expression>>& v) {
            Eigen::MatrixXd A;
            Eigen::VectorXd b;
            VectorX<Variable> vars;
            symbolic::DecomposeAffineExpressions(v, &A, &b, &vars);
            return std::make_tuple(A, b, vars);
          },
          py::arg("v"), doc.DecomposeAffineExpressions.doc_4args_v_A_b_vars)
      .def(
          "DecomposeAffineExpression",
          [](const symbolic::Expression& e,
              const std::unordered_map<symbolic::Variable::Id, int>&
                  map_var_to_index) {
            Eigen::RowVectorXd coeffs(map_var_to_index.size());
            double constant_term;
            symbolic::DecomposeAffineExpression(
                e, map_var_to_index, coeffs, &constant_term);
            return std::make_pair(coeffs, constant_term);
          },
          py::arg("e"), py::arg("map_var_to_index"),
          doc.DecomposeAffineExpression.doc)
      .def("DecomposeLumpedParameters", &DecomposeLumpedParameters,
          py::arg("f"), py::arg("parameters"),
          doc.DecomposeLumpedParameters.doc);

  // NOLINTNEXTLINE(readability/fn_size)
>>>>>>> ab94e3d4
}
}  // namespace pydrake
}  // namespace drake

#pragma GCC diagnostic pop<|MERGE_RESOLUTION|>--- conflicted
+++ resolved
@@ -11,7 +11,7 @@
 
 #include "drake/bindings/pydrake/documentation_pybind.h"
 #include "drake/bindings/pydrake/pydrake_pybind.h"
-#include "drake/bindings/pydrake/symbolic_py_deconstruct.h"
+#include "drake/bindings/pydrake/symbolic_py_unapply.h"
 #include "drake/bindings/pydrake/symbolic_types_pybind.h"
 #include "drake/common/symbolic_decompose.h"
 
@@ -37,891 +37,6 @@
 
 // TODO(eric.cousineau): Use py::self for operator overloads?
 PYBIND11_MODULE(symbolic, m) {
-<<<<<<< HEAD
-            // NOLINTNEXTLINE(build/namespaces): Emulate placement in namespace.
-            using namespace drake::symbolic;
-            constexpr auto &doc = pydrake_doc.drake.symbolic;
-
-            py::module::import("pydrake.common");
-
-            // Install NumPy warning filtres.
-            // N.B. This may interfere with other code, but until that is a confirmed
-            // issue, we should aggressively try to avoid these warnings.
-            py::module::import("pydrake.common.deprecation")
-                    .attr("install_numpy_warning_filters")();
-
-            // Install NumPy formatters patch.
-            py::module::import("pydrake.common.compatibility")
-                    .attr("maybe_patch_numpy_formatters")();
-
-            m.doc() =
-                    "Symbolic variable, variables, monomial, expression, polynomial, and "
-                    "formula";
-
-            // TODO(m-chaturvedi) Add Pybind11 documentation for operator overloads, etc.
-            py::class_<Variable> var_cls(m, "Variable", doc.Variable.doc);
-            constexpr auto &var_doc = doc.Variable;
-            py::enum_<Variable::Type>(var_cls, "Type")
-                    .value(
-                            "CONTINUOUS", Variable::Type::CONTINUOUS, var_doc.Type.CONTINUOUS.doc)
-                    .value("INTEGER", Variable::Type::INTEGER, var_doc.Type.INTEGER.doc)
-                    .value("BINARY", Variable::Type::BINARY, var_doc.Type.BINARY.doc)
-                    .value("BOOLEAN", Variable::Type::BOOLEAN, var_doc.Type.BOOLEAN.doc)
-                    .value("RANDOM_UNIFORM", Variable::Type::RANDOM_UNIFORM,
-                           var_doc.Type.RANDOM_UNIFORM.doc)
-                    .value("RANDOM_GAUSSIAN", Variable::Type::RANDOM_GAUSSIAN,
-                           var_doc.Type.RANDOM_GAUSSIAN.doc)
-                    .value("RANDOM_EXPONENTIAL", Variable::Type::RANDOM_EXPONENTIAL,
-                           var_doc.Type.RANDOM_EXPONENTIAL.doc);
-
-            var_cls
-                    .def(py::init<const string &, Variable::Type>(), py::arg("name"),
-                         py::arg("type") = Variable::Type::CONTINUOUS, var_doc.ctor.doc_2args)
-                    .def("get_id", &Variable::get_id, var_doc.get_id.doc)
-                    .def("get_name", &Variable::get_name, var_doc.get_name.doc)
-                    .def("get_type", &Variable::get_type, var_doc.get_type.doc)
-                    .def("__str__", &Variable::to_string, var_doc.to_string.doc)
-                    .def("__repr__",
-                         [](const Variable &self) {
-                             return fmt::format(
-                                     "Variable('{}', {})", self.to_string(), self.get_type());
-                         })
-                    .def("__hash__",
-                         [](const Variable &self) { return std::hash<Variable>{}(self); })
-                            // Addition.
-                    .def(py::self + py::self)
-                    .def(py::self + double())
-                    .def(double() + py::self)
-                            // Subtraction.
-                    .def(py::self - py::self)
-                    .def(py::self - double())
-                    .def(double() - py::self)
-                            // Multiplication.
-                    .def(py::self * py::self)
-                    .def(py::self * double())
-                    .def(double() * py::self)
-                            // Division.
-                    .def(py::self / py::self)
-                    .def(py::self / double())
-                    .def(double() / py::self)
-                            // Pow.
-                    .def(
-                            "__pow__",
-                            [](const Variable &self, double other) { return pow(self, other); },
-                            py::is_operator())
-                    .def(
-                            "__pow__",
-                            [](const Variable &self, const Variable &other) {
-                                return pow(self, other);
-                            },
-                            py::is_operator())
-                    .def(
-                            "__pow__",
-                            [](const Variable &self, const Expression &other) {
-                                return pow(self, other);
-                            },
-                            py::is_operator())
-                            // We add `EqualTo` instead of `equal_to` to maintain consistency among
-                            // symbolic classes (Variable, Expression, Formula, Polynomial) on Python
-                            // side. This enables us to achieve polymorphism via ducktyping in Python.
-                    .def("EqualTo", &Variable::equal_to, var_doc.equal_to.doc)
-                            // Unary Plus.
-                    .def(+py::self)
-                            // Unary Minus.
-                    .def(-py::self)
-                            // LT(<).
-                            // Note that for `double < Variable` case, the reflected op ('>' in this
-                            // case) is called. For example, `1 < x` will return `x > 1`.
-                    .def(py::self < Expression())
-                    .def(py::self < py::self)
-                    .def(py::self < double())
-                            // LE(<=).
-                    .def(py::self <= Expression())
-                    .def(py::self <= py::self)
-                    .def(py::self <= double())
-                            // GT(>).
-                    .def(py::self > Expression())
-                    .def(py::self > py::self)
-                    .def(py::self > double())
-                            // GE(>=).
-                    .def(py::self >= Expression())
-                    .def(py::self >= py::self)
-                    .def(py::self >= double())
-                            // EQ(==).
-                    .def(py::self == Expression())
-                    .def(py::self == py::self)
-                    .def(py::self == double())
-                            // NE(!=).
-                    .def(py::self != Expression())
-                    .def(py::self != py::self)
-                    .def(py::self != double());
-            internal::BindSymbolicMathOverloads<Variable>(&var_cls);
-            DefCopyAndDeepCopy(&var_cls);
-
-            // Bind the free function TaylorExpand.
-            m.def(
-                    "TaylorExpand",
-                    [](const symbolic::Expression &f, const symbolic::Environment::map &a,
-                       int order) {
-                        return symbolic::TaylorExpand(f, symbolic::Environment(a), order);
-                    },
-                    py::arg("f"), py::arg("a"), py::arg("order"), doc.TaylorExpand.doc);
-
-            // Bind the free functions for Make(Vector|Matrix)(...)Variable.
-            m  // BR
-                    .def(
-                            "MakeMatrixVariable",
-                            [](int rows, int cols, const std::string &name, Variable::Type type) {
-                                return symbolic::MakeMatrixVariable(rows, cols, name, type);
-                            },
-                            py::arg("rows"), py::arg("cols"), py::arg("name"),
-                            py::arg("type") = symbolic::Variable::Type::CONTINUOUS,
-                            doc.MakeMatrixVariable.doc_4args)
-                    .def(
-                            "MakeMatrixBinaryVariable",
-                            [](int rows, int cols, const std::string &name) {
-                                return symbolic::MakeMatrixBinaryVariable(rows, cols, name);
-                            },
-                            py::arg("rows"), py::arg("cols"), py::arg("name"),
-                            doc.MakeMatrixBinaryVariable.doc_3args)
-                    .def(
-                            "MakeMatrixContinuousVariable",
-                            [](int rows, int cols, const std::string &name) {
-                                return symbolic::MakeMatrixContinuousVariable(rows, cols, name);
-                            },
-                            py::arg("rows"), py::arg("cols"), py::arg("name"),
-                            doc.MakeMatrixContinuousVariable.doc_3args)
-                    .def(
-                            "MakeMatrixBooleanVariable",
-                            [](int rows, int cols, const std::string &name) {
-                                return symbolic::MakeMatrixBooleanVariable(rows, cols, name);
-                            },
-                            py::arg("rows"), py::arg("cols"), py::arg("name"),
-                            doc.MakeMatrixBooleanVariable.doc_3args)
-                    .def(
-                            "MakeVectorVariable",
-                            [](int rows, const std::string &name, Variable::Type type) {
-                                return symbolic::MakeVectorVariable(rows, name, type);
-                            },
-                            py::arg("rows"), py::arg("name"),
-                            py::arg("type") = symbolic::Variable::Type::CONTINUOUS,
-                            doc.MakeVectorVariable.doc_3args)
-                    .def(
-                            "MakeVectorBinaryVariable",
-                            [](int rows, const std::string &name) {
-                                return symbolic::MakeVectorBinaryVariable(rows, name);
-                            },
-                            py::arg("rows"), py::arg("name"),
-                            doc.MakeVectorBinaryVariable.doc_2args)
-                    .def(
-                            "MakeVectorBooleanVariable",
-                            [](int rows, const std::string &name) {
-                                return symbolic::MakeVectorBooleanVariable(rows, name);
-                            },
-                            py::arg("rows"), py::arg("name"),
-                            doc.MakeVectorBooleanVariable.doc_2args)
-                    .def(
-                            "MakeVectorContinuousVariable",
-                            [](int rows, const std::string &name) {
-                                return symbolic::MakeVectorContinuousVariable(rows, name);
-                            },
-                            py::arg("rows"), py::arg("name"),
-                            doc.MakeVectorContinuousVariable.doc_2args);
-
-            // TODO(m-chaturvedi) Add Pybind11 documentation for operator overloads,
-            // etc.
-            py::class_<Variables>(m, "Variables", doc.Variables.doc)
-                    .def(py::init<>(), doc.Variables.ctor.doc_0args)
-                    .def(py::init<const Eigen::Ref<const VectorX<Variable>> &>(),
-                         doc.Variables.ctor.doc_1args_vec)
-                    .def("size", &Variables::size, doc.Variables.size.doc)
-                    .def("__len__", &Variables::size, doc.Variables.size.doc)
-                    .def("empty", &Variables::empty)
-                    .def("__str__", &Variables::to_string)
-                    .def("__repr__",
-                         [](const Variables &self) {
-                             return fmt::format("<Variables \"{}\">", self);
-                         })
-                    .def("to_string", &Variables::to_string, doc.Variables.to_string.doc)
-                    .def("__hash__",
-                         [](const Variables &self) { return std::hash<Variables>{}(self); })
-                    .def(
-                            "insert",
-                            [](Variables &self, const Variable &var) { self.insert(var); },
-                            doc.Variables.insert.doc_1args_var)
-                    .def(
-                            "insert",
-                            [](Variables &self, const Variables &vars) { self.insert(vars); },
-                            doc.Variables.insert.doc_1args_vars)
-                    .def(
-                            "erase",
-                            [](Variables &self, const Variable &key) { return self.erase(key); },
-                            doc.Variables.erase.doc_1args_key)
-                    .def(
-                            "erase",
-                            [](Variables &self, const Variables &vars) {
-                                return self.erase(vars);
-                            },
-                            doc.Variables.erase.doc_1args_vars)
-                    .def("include", &Variables::include, doc.Variables.include.doc)
-                    .def("__contains__", &Variables::include)
-                    .def("IsSubsetOf", &Variables::IsSubsetOf, doc.Variables.IsSubsetOf.doc)
-                    .def("IsSupersetOf", &Variables::IsSupersetOf,
-                         doc.Variables.IsSupersetOf.doc)
-                    .def("IsStrictSubsetOf", &Variables::IsStrictSubsetOf,
-                         doc.Variables.IsStrictSubsetOf.doc)
-                    .def("IsStrictSupersetOf", &Variables::IsStrictSupersetOf,
-                         doc.Variables.IsStrictSupersetOf.doc)
-                    .def("EqualTo", [](const Variables &self,
-                                       const Variables &vars) { return self == vars; })
-                    .def(
-                            "__iter__",
-                            [](const Variables &vars) {
-                                return py::make_iterator(vars.begin(), vars.end());
-                            },
-                            // Keep alive, reference: `return` keeps `self` alive
-                            py::keep_alive<0, 1>())
-                    .def(py::self == py::self)
-                    .def(py::self < py::self)
-                    .def(py::self + py::self)
-                    .def(py::self + Variable())
-                    .def(Variable() + py::self)
-                    .def(py::self - py::self)
-                    .def(py::self - Variable());
-
-            // TODO(m-chaturvedi) Add Pybind11 documentation.
-            m.def("intersect", [](const Variables &vars1, const Variables &vars2) {
-                return intersect(vars1, vars2);
-            });
-
-            {
-                constexpr auto &cls_doc = doc.ExpressionKind;
-                py::enum_<ExpressionKind>(m, "ExpressionKind", doc.ExpressionKind.doc)
-                        .value("Constant", ExpressionKind::Constant, cls_doc.Constant.doc)
-                        .value("Var", ExpressionKind::Var, cls_doc.Var.doc)
-                        .value("Add", ExpressionKind::Add, cls_doc.Add.doc)
-                        .value("Mul", ExpressionKind::Mul, cls_doc.Mul.doc)
-                        .value("Div", ExpressionKind::Div, cls_doc.Div.doc)
-                        .value("Log", ExpressionKind::Log, cls_doc.Log.doc)
-                        .value("Abs", ExpressionKind::Abs, cls_doc.Abs.doc)
-                        .value("Exp", ExpressionKind::Exp, cls_doc.Exp.doc)
-                        .value("Sqrt", ExpressionKind::Sqrt, cls_doc.Sqrt.doc)
-                        .value("Pow", ExpressionKind::Pow, cls_doc.Pow.doc)
-                        .value("Sin", ExpressionKind::Sin, cls_doc.Sin.doc)
-                        .value("Cos", ExpressionKind::Cos, cls_doc.Cos.doc)
-                        .value("Tan", ExpressionKind::Tan, cls_doc.Tan.doc)
-                        .value("Asin", ExpressionKind::Asin, cls_doc.Asin.doc)
-                        .value("Acos", ExpressionKind::Acos, cls_doc.Acos.doc)
-                        .value("Atan", ExpressionKind::Atan, cls_doc.Atan.doc)
-                        .value("Atan2", ExpressionKind::Atan2, cls_doc.Atan2.doc)
-                        .value("Sinh", ExpressionKind::Sinh, cls_doc.Sinh.doc)
-                        .value("Cosh", ExpressionKind::Cosh, cls_doc.Cosh.doc)
-                        .value("Tanh", ExpressionKind::Tanh, cls_doc.Tanh.doc)
-                        .value("Min", ExpressionKind::Min, cls_doc.Min.doc)
-                        .value("Max", ExpressionKind::Max, cls_doc.Max.doc)
-                        .value("Ceil", ExpressionKind::Ceil, cls_doc.Ceil.doc)
-                        .value("Floor", ExpressionKind::Floor, cls_doc.Floor.doc)
-                        .value("IfThenElse", ExpressionKind::IfThenElse, cls_doc.IfThenElse.doc)
-                        .value("NaN", ExpressionKind::NaN, cls_doc.NaN.doc)
-                        .value("UninterpretedFunction", ExpressionKind::UninterpretedFunction,
-                               cls_doc.UninterpretedFunction.doc);
-            }
-
-            // TODO(m-chaturvedi) Add Pybind11 documentation for operator overloads, etc.
-            py::class_<Expression> expr_cls(m, "Expression", doc.Expression.doc);
-            expr_cls.def(py::init<>(), doc.Expression.ctor.doc_0args)
-                    .def(py::init<double>(), doc.Expression.ctor.doc_1args_d)
-                    .def(py::init<const Variable &>(), doc.Expression.ctor.doc_1args_var)
-                    .def("__str__", &Expression::to_string)
-                    .def("__repr__",
-                         [](const Expression &self) {
-                             return fmt::format("<Expression \"{}\">", self.to_string());
-                         })
-                    .def(
-                            "__copy__", [](const Expression &self) -> Expression { return self; })
-                    .def("get_kind", &Expression::get_kind, doc.Expression.get_kind.doc)
-                    .def("to_string", &Expression::to_string, doc.Expression.to_string.doc)
-                    .def(
-                            "Deconstruct",
-                            [m](const symbolic::Expression &e) {
-                                return internal::Deconstruct(m, e);
-                            },
-                            internal::kDeconstructDoc)
-                    .def("Expand", &Expression::Expand, doc.Expression.Expand.doc)
-                    .def(
-                            "Evaluate",
-                            [](const Expression &self, const Environment::map &env,
-                               RandomGenerator *generator) {
-                                return self.Evaluate(Environment{env}, generator);
-                            },
-                            py::arg("env") = Environment::map{}, py::arg("generator") = nullptr,
-                            doc.Expression.Evaluate.doc_2args)
-                    .def(
-                            "Evaluate",
-                            [](const Expression &self, RandomGenerator *generator) {
-                                return self.Evaluate(generator);
-                            },
-                            py::arg("generator"), doc.Expression.Evaluate.doc_1args)
-                    .def(
-                            "EvaluatePartial",
-                            [](const Expression &self, const Environment::map &env) {
-                                return self.EvaluatePartial(Environment{env});
-                            },
-                            doc.Expression.EvaluatePartial.doc)
-                    .def("GetVariables", &Expression::GetVariables,
-                         doc.Expression.GetVariables.doc)
-                    .def(
-                            "Substitute",
-                            [](const Expression &self, const Variable &var, const Expression &e) {
-                                return self.Substitute(var, e);
-                            },
-                            doc.Expression.Substitute.doc_2args)
-                    .def(
-                            "Substitute",
-                            [](const Expression &self, const Substitution &s) {
-                                return self.Substitute(s);
-                            },
-                            doc.Expression.Substitute.doc_1args)
-                    .def("EqualTo", &Expression::EqualTo, doc.Expression.EqualTo.doc)
-                    .def("is_polynomial", &Expression::is_polynomial,
-                         doc.Expression.is_polynomial.doc)
-                            // Addition
-                    .def(py::self + py::self)
-                    .def(py::self + Variable())
-                    .def(py::self + double())
-                    .def(Variable() + py::self)
-                    .def(double() + py::self)
-                    .def(py::self += py::self)
-                    .def(py::self += Variable())
-                    .def(py::self += double())
-                            // Subtraction.
-                    .def(py::self - py::self)
-                    .def(py::self - Variable())
-                    .def(py::self - double())
-                    .def(Variable() - py::self)
-                    .def(double() - py::self)
-                    .def(py::self -= py::self)
-                    .def(py::self -= Variable())
-                    .def(py::self -= double())
-                            // Multiplication.
-                    .def(py::self * py::self)
-                    .def(py::self * Variable())
-                    .def(py::self * double())
-                    .def(Variable() * py::self)
-                    .def(double() * py::self)
-                    .def(py::self *= py::self)
-                    .def(py::self *= Variable())
-                    .def(py::self *= double())
-                            // Division.
-                    .def(py::self / py::self)
-                    .def(py::self / Variable())
-                    .def(py::self / double())
-                    .def(Variable() / py::self)
-                    .def(double() / py::self)
-                    .def(py::self /= py::self)
-                    .def(py::self /= Variable())
-                    .def(py::self /= double())
-                            // Pow.
-                    .def("__pow__", [](const Expression &self,
-                                       const double other) { return pow(self, other); })
-                    .def("__pow__", [](const Expression &self,
-                                       const Variable &other) { return pow(self, other); })
-                    .def("__pow__", [](const Expression &self,
-                                       const Expression &other) { return pow(self, other); })
-                            // Unary Plus.
-                    .def(+py::self)
-                            // Unary Minus.
-                    .def(-py::self)
-                            // LT(<).
-                            //
-                            // Note that for `double < Expression` case, the reflected op ('>' in this
-                            // case) is called. For example, `1 < x * y` will return `x * y > 1`.
-                    .def(py::self < py::self)
-                    .def(py::self < Variable())
-                    .def(py::self < double())
-                            // LE(<=).
-                    .def(py::self <= py::self)
-                    .def(py::self <= Variable())
-                    .def(py::self <= double())
-                            // GT(>).
-                    .def(py::self > py::self)
-                    .def(py::self > Variable())
-                    .def(py::self > double())
-                            // GE(>=).
-                    .def(py::self >= py::self)
-                    .def(py::self >= Variable())
-                    .def(py::self >= double())
-                            // EQ(==).
-                    .def(py::self == py::self)
-                    .def(py::self == Variable())
-                    .def(py::self == double())
-                            // NE(!=)
-                    .def(py::self != py::self)
-                    .def(py::self != Variable())
-                    .def(py::self != double())
-                    .def("Differentiate", &Expression::Differentiate,
-                         doc.Expression.Differentiate.doc)
-                    .def("Jacobian", &Expression::Jacobian, doc.Expression.Jacobian.doc);
-            // TODO(eric.cousineau): Clean this overload stuff up (#15041).
-            pydrake::internal::BindSymbolicMathOverloads<Expression>(&expr_cls);
-            pydrake::internal::BindSymbolicMathOverloads<Expression>(&m);
-            DefCopyAndDeepCopy(&expr_cls);
-
-            m.def("if_then_else", &symbolic::if_then_else, doc.if_then_else.doc);
-            m.def("uninterpreted_function", &symbolic::uninterpreted_function,
-                  py::arg("name"), py::arg("arguments"), doc.uninterpreted_function.doc);
-
-            m.def(
-                    "Jacobian",
-                    [](const Eigen::Ref<const VectorX<Expression>> &f,
-                       const Eigen::Ref<const VectorX<Variable>> &vars) {
-                        return Jacobian(f, vars);
-                    },
-                    doc.Jacobian.doc);
-
-            m.def(
-                    "IsAffine",
-                    [](const Eigen::Ref<const MatrixX<Expression>> &M,
-                       const Variables &vars) { return IsAffine(M, vars); },
-                    doc.IsAffine.doc_2args);
-
-            m.def(
-                    "IsAffine",
-                    [](const Eigen::Ref<const MatrixX<Expression>> &M) {
-                        return IsAffine(M);
-                    },
-                    doc.IsAffine.doc_1args);
-
-            m.def(
-                    "Evaluate",
-                    [](const MatrixX<Expression> &M, const Environment::map &env,
-                       RandomGenerator *random_generator) {
-                        return Evaluate(M, Environment{env}, random_generator);
-                    },
-                    py::arg("m"), py::arg("env") = Environment::map{},
-                    py::arg("generator") = nullptr, doc.Evaluate.doc_expression);
-
-            m.def("GetVariableVector", &symbolic::GetVariableVector,
-                  py::arg("expressions"), doc.GetVariableVector.doc);
-
-            m.def(
-                    "Substitute",
-                    [](const MatrixX<Expression> &M, const Substitution &subst) {
-                        return Substitute(M, subst);
-                    },
-                    py::arg("m"), py::arg("subst"), doc.Substitute.doc_2args);
-
-            m.def(
-                    "Substitute",
-                    [](const MatrixX<Expression> &M, const Variable &var,
-                       const Expression &e) { return Substitute(M, var, e); },
-                    py::arg("m"), py::arg("var"), py::arg("e"), doc.Substitute.doc_3args);
-
-            py::class_<Formula> formula_cls(m, "Formula", doc.Formula.doc);
-            formula_cls
-                    .def("GetFreeVariables", &Formula::GetFreeVariables,
-                         doc.Formula.GetFreeVariables.doc)
-                    .def("EqualTo", &Formula::EqualTo, doc.Formula.EqualTo.doc)
-                    .def(
-                            "Evaluate",
-                            [](const Formula &self, const Environment::map &env) {
-                                return self.Evaluate(Environment{env});
-                            },
-                            doc.Formula.Evaluate.doc_2args)
-                    .def(
-                            "Substitute",
-                            [](const Formula &self, const Variable &var, const Expression &e) {
-                                return self.Substitute(var, e);
-                            },
-                            doc.Formula.Substitute.doc_2args)
-                    .def(
-                            "Substitute",
-                            [](const Formula &self, const Variable &var1, const Variable &var2) {
-                                return self.Substitute(var1, var2);
-                            },
-                            doc.Formula.Substitute.doc_2args)
-                    .def(
-                            "Substitute",
-                            [](const Formula &self, const Variable &var, const double c) {
-                                return self.Substitute(var, c);
-                            },
-                            doc.Formula.Substitute.doc_2args)
-                    .def(
-                            "Substitute",
-                            [](const Formula &self, const Substitution &s) {
-                                return self.Substitute(s);
-                            },
-                            doc.Formula.Substitute.doc_1args)
-                    .def("to_string", &Formula::to_string, doc.Formula.to_string.doc)
-                    .def("__str__", &Formula::to_string)
-                    .def("__repr__",
-                         [](const Formula &self) {
-                             return fmt::format("<Formula \"{}\">", self.to_string());
-                         })
-                    .def("__eq__", [](const Formula &self,
-                                      const Formula &other) { return self.EqualTo(other); })
-                    .def("__ne__", [](const Formula &self,
-                                      const Formula &other) { return !self.EqualTo(other); })
-                    .def("__hash__",
-                         [](const Formula &self) { return std::hash<Formula>{}(self); })
-                    .def_static("True", &Formula::True, doc.FormulaTrue.doc)
-                    .def_static("False", &Formula::False, doc.FormulaFalse.doc)
-                            // `True` and `False` are reserved as of Python3
-                    .def_static("True_", &Formula::True, doc.FormulaTrue.doc)
-                    .def_static("False_", &Formula::False, doc.FormulaFalse.doc)
-                    .def("__nonzero__", [](const Formula &) {
-                        throw std::runtime_error(
-                                "You should not call `__bool__` / `__nonzero__` on `Formula`. "
-                                "If you are trying to make a map with `Variable`, `Expression`, "
-                                "or `Polynomial` as keys (and then access the map in Python), "
-                                "please use pydrake.common.containers.EqualToDict`.");
-                    });
-            formula_cls.attr("__bool__") = formula_cls.attr("__nonzero__");
-
-            // Cannot overload logical operators: http://stackoverflow.com/a/471561
-            // Defining custom function for clarity.
-            // Could use bitwise operators:
-            // https://docs.python.org/2/library/operator.html#operator.__and__
-            // However, this may reduce clarity and introduces constraints on order of
-            // operations.
-            m
-                    // Hide AND and OR to permit us to make it accept 1 or more arguments in
-                    // Python (and not have to handle type safety within C++).
-                    .def("__logical_and",
-                         [](const Formula &a, const Formula &b) { return a && b; })
-                    .def("__logical_or",
-                         [](const Formula &a, const Formula &b) { return a || b; })
-                    .def("logical_not", [](const Formula &a) { return !a; });
-
-            // TODO(m-chaturvedi) Add Pybind11 documentation for operator overloads, etc.
-            py::class_<Monomial>(m, "Monomial", doc.Monomial.doc)
-                    .def(py::init<>(), doc.Monomial.ctor.doc_0args)
-                    .def(py::init<const Variable &>(), doc.Monomial.ctor.doc_1args_var)
-                    .def(py::init<const Variable &, int>(),
-                         doc.Monomial.ctor.doc_2args_var_exponent)
-                    .def(py::init<const map<Variable, int> &>(),
-                         doc.Monomial.ctor.doc_1args_powers)
-                    .def(py::init<const Eigen::Ref<const VectorX<Variable>> &,
-                                 const Eigen::Ref<const Eigen::VectorXi> &>(),
-                         py::arg("vars"), py::arg("exponents"),
-                         doc.Monomial.ctor.doc_2args_vars_exponents)
-                    .def("degree", &Monomial::degree, doc.Monomial.degree.doc)
-                    .def("total_degree", &Monomial::total_degree,
-                         doc.Monomial.total_degree.doc)
-                    .def(py::self * py::self)
-                    .def(py::self *= py::self)
-                    .def(py::self * double{})
-                    .def(double{} * py::self)
-                    .def(py::self == py::self)
-                    .def(py::self != py::self)
-                    .def("__hash__",
-                         [](const Monomial &self) { return std::hash<Monomial>{}(self); })
-                    .def(py::self != py::self)
-                    .def("__str__",
-                         [](const Monomial &self) { return fmt::format("{}", self); })
-                    .def("__repr__",
-                         [](const Monomial &self) {
-                             return fmt::format("<Monomial \"{}\">", self);
-                         })
-                    .def(
-                            "EqualTo", [](const Monomial &self,
-                                          const Monomial &monomial) { return self == monomial; })
-                    .def("GetVariables", &Monomial::GetVariables,
-                         doc.Monomial.GetVariables.doc)
-                    .def("get_powers", &Monomial::get_powers, py_rvp::reference_internal,
-                         doc.Monomial.get_powers.doc)
-                    .def("ToExpression", &Monomial::ToExpression,
-                         doc.Monomial.ToExpression.doc)
-                    .def(
-                            "Evaluate",
-                            [](const Monomial &self, const Environment::map &env) {
-                                return self.Evaluate(Environment{env});
-                            },
-                            doc.Monomial.Evaluate.doc)
-                    .def("pow_in_place", &Monomial::pow_in_place, py_rvp::reference_internal,
-                         doc.Monomial.pow_in_place.doc)
-                    .def("__pow__",
-                         [](const Monomial &self, const int p) { return pow(self, p); });
-
-            m  // BR
-                    .def(
-                            "MonomialBasis",
-                            [](const Eigen::Ref<const VectorX<Variable>> &vars,
-                               const int degree) {
-                                return MonomialBasis(Variables{vars}, degree);
-                            },
-                            doc.MonomialBasis.doc_2args)
-                    .def(
-                            "MonomialBasis",
-                            [](const Variables &vars, const int degree) {
-                                return MonomialBasis(vars, degree);
-                            },
-                            doc.MonomialBasis.doc_2args)
-                    .def("EvenDegreeMonomialBasis", &symbolic::EvenDegreeMonomialBasis,
-                         py::arg("vars"), py::arg("degree"), doc.EvenDegreeMonomialBasis.doc)
-                    .def("OddDegreeMonomialBasis", &symbolic::OddDegreeMonomialBasis,
-                         py::arg("vars"), py::arg("degree"), doc.OddDegreeMonomialBasis.doc);
-
-            using symbolic::Polynomial;
-
-            // TODO(m-chaturvedi) Add Pybind11 documentation for operator overloads, etc.
-            py::class_<Polynomial>(m, "Polynomial", doc.Polynomial.doc)
-                    .def(py::init<>(), doc.Polynomial.ctor.doc_0args)
-                    .def(py::init<Polynomial::MapType>(), doc.Polynomial.ctor.doc_1args_init)
-                    .def(py::init<const Monomial &>(), doc.Polynomial.ctor.doc_1args_m)
-                    .def(py::init<const Expression &>(), doc.Polynomial.ctor.doc_1args_e)
-                    .def(py::init<const Expression &, const Variables &>(),
-                         doc.Polynomial.ctor.doc_2args_e_indeterminates)
-                    .def(py::init([](const Expression &e,
-                                     const Eigen::Ref<const VectorX<Variable>> &vars) {
-                             return Polynomial{e, Variables{vars}};
-                         }),
-                         doc.Polynomial.ctor.doc_2args_e_indeterminates)
-                    .def("indeterminates", &Polynomial::indeterminates,
-                         doc.Polynomial.indeterminates.doc)
-                    .def("decision_variables", &Polynomial::decision_variables,
-                         doc.Polynomial.decision_variables.doc)
-                    .def("SetIndeterminates", &Polynomial::SetIndeterminates,
-                         doc.Polynomial.SetIndeterminates.doc)
-                    .def("Degree", &Polynomial::Degree, doc.Polynomial.Degree.doc)
-                    .def("TotalDegree", &Polynomial::TotalDegree,
-                         doc.Polynomial.TotalDegree.doc)
-                    .def("monomial_to_coefficient_map",
-                         &Polynomial::monomial_to_coefficient_map,
-                         doc.Polynomial.monomial_to_coefficient_map.doc)
-                    .def("ToExpression", &Polynomial::ToExpression,
-                         doc.Polynomial.ToExpression.doc)
-                    .def("Differentiate", &Polynomial::Differentiate,
-                         doc.Polynomial.Differentiate.doc)
-                    .def(
-                            "Integrate",
-                            [](const Polynomial &self, const Variable &var) {
-                                return self.Integrate(var);
-                            },
-                            py::arg("x"), doc.Polynomial.Integrate.doc_1args)
-                    .def(
-                            "Integrate",
-                            [](const Polynomial &self, const Variable &var, double a, double b) {
-                                return self.Integrate(var, a, b);
-                            },
-                            py::arg("x"), py::arg("a"), py::arg("b"),
-                            doc.Polynomial.Integrate.doc_3args)
-                    .def("AddProduct", &Polynomial::AddProduct, doc.Polynomial.AddProduct.doc)
-                    .def("RemoveTermsWithSmallCoefficients",
-                         &Polynomial::RemoveTermsWithSmallCoefficients,
-                         py::arg("coefficient_tol"),
-                         doc.Polynomial.RemoveTermsWithSmallCoefficients.doc)
-                    .def("CoefficientsAlmostEqual", &Polynomial::CoefficientsAlmostEqual,
-                         py::arg("p"), py::arg("tolerance"),
-                         doc.Polynomial.CoefficientsAlmostEqual.doc)
-                    .def(py::self + py::self)
-                    .def(py::self + Monomial())
-                    .def(Monomial() + py::self)
-                    .def(py::self + double())
-                    .def(double() + py::self)
-                    .def(py::self + Variable())
-                    .def(Variable() + py::self)
-                    .def(py::self - py::self)
-                    .def(py::self - Monomial())
-                    .def(Monomial() - py::self)
-                    .def(py::self - double())
-                    .def(double() - py::self)
-                    .def(py::self - Variable())
-                    .def(Variable() - py::self)
-                    .def(py::self * py::self)
-                    .def(py::self * Monomial())
-                    .def(Monomial() * py::self)
-                    .def(py::self * double())
-                    .def(double() * py::self)
-                    .def(py::self * Variable())
-                    .def(Variable() * py::self)
-                    .def(-py::self)
-                    .def(py::self / double())
-                    .def("EqualTo", &Polynomial::EqualTo, doc.Polynomial.EqualTo.doc)
-                    .def(py::self == py::self)
-                    .def(py::self != py::self)
-                    .def("__hash__",
-                         [](const Polynomial &self) { return std::hash<Polynomial>{}(self); })
-                    .def("__str__",
-                         [](const Polynomial &self) { return fmt::format("{}", self); })
-                    .def("__repr__",
-                         [](const Polynomial &self) {
-                             return fmt::format("<Polynomial \"{}\">", self);
-                         })
-                    .def("__pow__",
-                         [](const Polynomial &self, const int n) { return pow(self, n); })
-                    .def(
-                            "Evaluate",
-                            [](const Polynomial &self, const Environment::map &env) {
-                                return self.Evaluate(Environment{env});
-                            },
-                            doc.Polynomial.Evaluate.doc)
-                            // TODO(Eric.Cousineau): add python binding for symbolic::Environment.
-                    .def(
-                            "EvaluatePartial",
-                            [](const Polynomial &self, const Environment::map &env) {
-                                return self.EvaluatePartial(Environment{env});
-                            },
-                            py::arg("env"), doc.Polynomial.EvaluatePartial.doc_1args)
-                    .def(
-                            "EvaluatePartial",
-                            [](const Polynomial &self, const Variable &var, double c) {
-                                return self.EvaluatePartial(var, c);
-                            },
-                            py::arg("var"), py::arg("c"),
-                            doc.Polynomial.EvaluatePartial.doc_2args)
-                    .def(
-                            "Jacobian",
-                            [](const Polynomial &p,
-                               const Eigen::Ref<const VectorX<Variable>> &vars) {
-                                return p.Jacobian(vars);
-                            },
-                            doc.Polynomial.Jacobian.doc);
-
-            m.def(
-                    "Evaluate",
-                    [](const MatrixX<Polynomial> &M, const Environment::map &env) {
-                        return Evaluate(M, Environment{env});
-                    },
-                    py::arg("m"), py::arg("env"), doc.Evaluate.doc_polynomial);
-
-            m.def(
-                    "Jacobian",
-                    [](const Eigen::Ref<const VectorX<Polynomial>> &f,
-                       const Eigen::Ref<const VectorX<Variable>> &vars) {
-                        return Jacobian(f, vars);
-                    },
-                    doc.Jacobian.doc_polynomial);
-
-            // We have this line because pybind11 does not permit transitive
-            // conversions. See
-            // https://github.com/pybind/pybind11/blob/289e5d9cc2a4545d832d3c7fb50066476bce3c1d/include/pybind11/pybind11.h#L1629.
-            py::implicitly_convertible<int, drake::symbolic::Expression>();
-            py::implicitly_convertible<double, drake::symbolic::Expression>();
-            py::implicitly_convertible<drake::symbolic::Variable,
-                    drake::symbolic::Expression>();
-            py::implicitly_convertible<drake::symbolic::Monomial,
-                    drake::symbolic::Polynomial>();
-
-            ExecuteExtraPythonCode(m);
-
-            // Bind the free functions in symbolic_decompose.h
-            m  // BR
-                    .def(
-                            "DecomposeLinearExpressions",
-                            [](const Eigen::Ref<const VectorX<symbolic::Expression>> &expressions,
-                               const Eigen::Ref<const VectorX<Variable>> &vars) {
-                                Eigen::MatrixXd M(expressions.rows(), vars.rows());
-                                symbolic::DecomposeLinearExpressions(expressions, vars, &M);
-                                return M;
-                            },
-                            py::arg("expressions"), py::arg("vars"),
-                            doc.DecomposeLinearExpressions.doc)
-                    .def(
-                            "DecomposeAffineExpressions",
-                            [](const Eigen::Ref<const VectorX<symbolic::Expression>> &expressions,
-                               const Eigen::Ref<const VectorX<symbolic::Variable>> &vars) {
-                                Eigen::MatrixXd M(expressions.rows(), vars.rows());
-                                Eigen::VectorXd v(expressions.rows());
-                                symbolic::DecomposeAffineExpressions(expressions, vars, &M, &v);
-                                return std::make_pair(M, v);
-                            },
-                            py::arg("expressions"), py::arg("vars"),
-                            doc.DecomposeAffineExpressions.doc_4args_expressions_vars_M_v)
-                    .def("ExtractVariablesFromExpression",
-                         &symbolic::ExtractVariablesFromExpression, py::arg("e"),
-                         doc.ExtractVariablesFromExpression.doc)
-                    .def(
-                            "DecomposeQuadraticPolynomial",
-                            [](const symbolic::Polynomial &poly,
-                               const std::unordered_map<symbolic::Variable::Id, int> &
-                               map_var_to_index) {
-                                const int num_vars = map_var_to_index.size();
-                                Eigen::MatrixXd Q(num_vars, num_vars);
-                                Eigen::VectorXd b(num_vars);
-                                double c;
-                                symbolic::DecomposeQuadraticPolynomial(
-                                        poly, map_var_to_index, &Q, &b, &c);
-                                return std::make_tuple(Q, b, c);
-                            },
-                            py::arg("poly"), py::arg("map_var_to_index"),
-                            doc.DecomposeQuadraticPolynomial.doc)
-                    .def(
-                            "DecomposeAffineExpressions",
-                            [](const Eigen::Ref<const VectorX<symbolic::Expression>> &v) {
-                                Eigen::MatrixXd A;
-                                Eigen::VectorXd b;
-                                VectorX<Variable> vars;
-                                symbolic::DecomposeAffineExpressions(v, &A, &b, &vars);
-                                return std::make_tuple(A, b, vars);
-                            },
-                            py::arg("v"), doc.DecomposeAffineExpressions.doc_4args_v_A_b_vars)
-                    .def(
-                            "DecomposeAffineExpression",
-                            [](const symbolic::Expression &e,
-                               const std::unordered_map<symbolic::Variable::Id, int> &
-                               map_var_to_index) {
-                                Eigen::RowVectorXd coeffs(map_var_to_index.size());
-                                double constant_term;
-                                symbolic::DecomposeAffineExpression(
-                                        e, map_var_to_index, coeffs, &constant_term);
-                                return std::make_pair(coeffs, constant_term);
-                            },
-                            py::arg("e"), py::arg("map_var_to_index"),
-                            doc.DecomposeAffineExpression.doc)
-                    .def("DecomposeLumpedParameters", &DecomposeLumpedParameters,
-                         py::arg("f"), py::arg("parameters"),
-                         doc.DecomposeLumpedParameters.doc);
-
-            // NOLINTNEXTLINE(readability/fn_size)
-
-            // BEGIN AMICE EDITS notice that we don't attempt to build docs
-            py::class_<RationalFunction> rat_fun_cls(m, "RationalFunction", doc.RationalFunction.doc);
-            rat_fun_cls.def(py::init<>(), doc.RationalFunction.ctor.doc_0args)
-                    .def(py::init<Polynomial, Polynomial>())
-                    .def(py::init<const Polynomial &>())
-                    .def(py::init<double>())
-                    .def("numerator", &RationalFunction::numerator)
-                    .def("denominator", &RationalFunction::denominator)
-                    .def("SetIndeterminates", &RationalFunction::SetIndeterminates,
-                         doc.Polynomial.SetIndeterminates.doc)
-                    .def("__str__",
-                         [](const RationalFunction &self) { return fmt::format("{}", self); })
-                     .def(
-                            "Evaluate",
-                            [](const RationalFunction &self, const Environment::map &env) {
-                                return self.Evaluate(Environment{env});
-                            },
-                            doc.Polynomial.Evaluate.doc)
-                            // Arithmetic
-                    .def(-py::self)
-                    .def(py::self + py::self)
-                    .def(py::self + double())
-                    .def(double() + py::self)
-                    .def(py::self + Polynomial())
-                    .def(Polynomial() + py::self)
-
-                    .def(py::self - py::self)
-                    .def(py::self - double())
-                    .def(double() - py::self)
-                    .def(py::self - Polynomial())
-                    .def(Polynomial() - py::self)
-                    .def(py::self * py::self)
-                    .def(py::self * double())
-                    .def(double() * py::self)
-                    .def(py::self * Polynomial())
-                    .def(Polynomial() * py::self)
-                    .def(py::self / py::self)
-                    .def(py::self / double())
-                    .def(double() / py::self)
-                    .def(py::self / Polynomial())
-                    .def(Polynomial() / py::self)
-                            // Logical comparison
-                    .def(py::self == py::self)
-                    .def("ToExpression", &RationalFunction::ToExpression)
-                    .def("EqualTo", &RationalFunction::EqualTo);
-
-=======
   // NOLINTNEXTLINE(build/namespaces): Emulate placement in namespace.
   using namespace drake::symbolic;
   constexpr auto& doc = pydrake_doc.drake.symbolic;
@@ -1817,8 +932,54 @@
           py::arg("f"), py::arg("parameters"),
           doc.DecomposeLumpedParameters.doc);
 
-  // NOLINTNEXTLINE(readability/fn_size)
->>>>>>> ab94e3d4
+            // NOLINTNEXTLINE(readability/fn_size)
+
+            // BEGIN AMICE EDITS notice that we don't attempt to build docs
+            py::class_<RationalFunction> rat_fun_cls(m, "RationalFunction", doc.RationalFunction.doc);
+            rat_fun_cls.def(py::init<>(), doc.RationalFunction.ctor.doc_0args)
+                    .def(py::init<Polynomial, Polynomial>())
+                    .def(py::init<const Polynomial &>())
+                    .def(py::init<double>())
+                    .def("numerator", &RationalFunction::numerator)
+                    .def("denominator", &RationalFunction::denominator)
+                    .def("SetIndeterminates", &RationalFunction::SetIndeterminates,
+                         doc.Polynomial.SetIndeterminates.doc)
+                    .def("__str__",
+                         [](const RationalFunction &self) { return fmt::format("{}", self); })
+                     .def(
+                            "Evaluate",
+                            [](const RationalFunction &self, const Environment::map &env) {
+                                return self.Evaluate(Environment{env});
+                            },
+                            doc.Polynomial.Evaluate.doc)
+                            // Arithmetic
+                    .def(-py::self)
+                    .def(py::self + py::self)
+                    .def(py::self + double())
+                    .def(double() + py::self)
+                    .def(py::self + Polynomial())
+                    .def(Polynomial() + py::self)
+
+                    .def(py::self - py::self)
+                    .def(py::self - double())
+                    .def(double() - py::self)
+                    .def(py::self - Polynomial())
+                    .def(Polynomial() - py::self)
+                    .def(py::self * py::self)
+                    .def(py::self * double())
+                    .def(double() * py::self)
+                    .def(py::self * Polynomial())
+                    .def(Polynomial() * py::self)
+                    .def(py::self / py::self)
+                    .def(py::self / double())
+                    .def(double() / py::self)
+                    .def(py::self / Polynomial())
+                    .def(Polynomial() / py::self)
+                            // Logical comparison
+                    .def(py::self == py::self)
+                    .def("ToExpression", &RationalFunction::ToExpression)
+                    .def("EqualTo", &RationalFunction::EqualTo);
+
 }
 }  // namespace pydrake
 }  // namespace drake
