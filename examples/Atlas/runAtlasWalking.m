--- conflicted
+++ resolved
@@ -13,24 +13,11 @@
 
 checkDependency('gurobi');
 
-<<<<<<< HEAD
-path_handle = addpathTemporary({fullfile(getDrakePath,'examples','ZMP'),...
-                                fullfile(getDrakePath,'examples','Atlas','controllers'),...
-                                fullfile(getDrakePath,'examples','Atlas','frames')});
-
-plot_comtraj = true;
-
 if nargin<1, example_options=struct(); end
 if ~isfield(example_options,'use_mex'), example_options.use_mex = true; end
 if ~isfield(example_options,'use_bullet') example_options.use_bullet = false; end
 if ~isfield(example_options,'use_angular_momentum') example_options.use_angular_momentum = false; end
 if ~isfield(example_options,'navgoal')
-=======
-if (nargin<1); use_mex = true; end
-if (nargin<2); use_bullet = false; end
-if (nargin<3); use_angular_momentum = false; end
-if (nargin<4)
->>>>>>> 494543af
 %  navgoal = [2*rand();0.25*randn();0;0;0;0];
   example_options.navgoal = [1.5;0;0;0;0;0];
 end
@@ -74,82 +61,11 @@
 
 % Plan footsteps to the goal
 goal_pos = struct('right', rfoot_navgoal, 'left', lfoot_navgoal);
-<<<<<<< HEAD
-footstep_plan = r.planFootsteps(q0, goal_pos);
-
-walking_plan_data = r.planWalkingZMP(x0, footstep_plan);
-
-ts = walking_plan_data.zmptraj.getBreaks();
-T = ts(end);
-
-% if plot_comtraj
-%   % plot walking traj in drake viewer
-%   lcmgl = drake.util.BotLCMGLClient(lcm.lcm.LCM.getSingleton(),'walking-plan');
-%
-%   for i=1:length(ts)
-%     lcmgl.glColor3f(0, 0, 1);
-%     lcmgl.sphere([walking_plan_data.comtraj.eval(ts(i));0], 0.01, 20, 20);
-%     lcmgl.glColor3f(0, 1, 0);
-%     lcmgl.sphere([walking_plan_data.zmptraj.eval(ts(i));0], 0.01, 20, 20);
-%   end
-%   lcmgl.switchBuffers();
-% end
-
-
-ctrl_data = QPControllerData(true,struct(...
-  'acceleration_input_frame',AtlasCoordinates(r),...
-  'D',-0.89/9.81*eye(2),... % assumed COM height
-  'Qy',eye(2),...
-  'S',walking_plan_data.V.S,... % always a constant
-  's1',walking_plan_data.V.s1,...
-  's2',walking_plan_data.V.s2,...
-  'x0',ConstantTrajectory([walking_plan_data.zmptraj.eval(T);0;0]),...
-  'u0',ConstantTrajectory(zeros(2,1)),...
-	'qtraj',x0(1:nq),...
-	'comtraj',walking_plan_data.comtraj,...
-  'link_constraints',walking_plan_data.link_constraints, ...
-  'support_times',walking_plan_data.support_times,...
-  'supports',walking_plan_data.supports,...
-  'mu',walking_plan_data.mu,...
-  'y0',walking_plan_data.zmptraj,...
-  'ignore_terrain',false,...
-  'plan_shift',[0;0;0],...
-  'constrained_dofs',[findJointIndices(r,'arm');findJointIndices(r,'back');findJointIndices(r,'neck')]));
-
-options.dt = 0.003;
-options.slack_limit = 100;
-options.use_bullet = example_options.use_bullet;
-options.w_qdd = zeros(nq,1);
-options.w_grf = 1e-8;
-options.w_slack = 5.0;
-options.debug = false;
-options.contact_threshold = 0.002;
-options.solver = 0; % 0 fastqp, 1 gurobi
-options.use_mex = example_options.use_mex;
-
-if example_options.use_angular_momentum
-  options.Kp_ang = 1.0; % angular momentum proportunal feedback gain
-  options.W_kdot = 1e-5*eye(3); % angular momentum weight
-else
-  options.W_kdot = zeros(3);
-end
-
-options.Kp =150*ones(6,1);
-options.Kd = 2*sqrt(options.Kp);
-lfoot_motion = BodyMotionControlBlock(r,'l_foot',ctrl_data,options);
-rfoot_motion = BodyMotionControlBlock(r,'r_foot',ctrl_data,options);
-options.Kp = [100; 100; 100; 150; 150; 150];
-options.Kd = 2*sqrt(options.Kp);
-pelvis_motion = PelvisMotionControlBlock(r,'pelvis',ctrl_data,options);
-motion_frames = {lfoot_motion.getOutputFrame,rfoot_motion.getOutputFrame,...
-pelvis_motion.getOutputFrame};
-=======
 footstep_plan = r.planFootsteps(x0(1:nq), goal_pos);
->>>>>>> 494543af
 
 walking_plan_data = r.planWalkingZMP(x0(1:r.getNumPositions()), footstep_plan);
 
-traj = atlasUtil.simulateWalking(r, walking_plan_data, use_mex, false, use_bullet, use_angular_momentum, true);
+traj = atlasUtil.simulateWalking(r, walking_plan_data, example_options.use_mex, false, example_options.use_bullet, example_options.use_angular_momentum, true);
 
 playback(v,traj,struct('slider',true));
 
