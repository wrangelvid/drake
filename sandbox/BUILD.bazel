--- conflicted
+++ resolved
@@ -18,19 +18,14 @@
 filegroup(
     name = "models",
     data = [
-        "assets/box.urdf",
-        "assets/planar1dof.urdf",
-        "assets/planar2dof.urdf",
         "planar_iiwa14_one_sphere.urdf",
         "planar_iiwa_dense_collision_welded_gripper.yaml",
         "planar_iiwa_simple_collision_welded_gripper.yaml",
         "schunk_wsg_50_welded_fingers.sdf",
         "shelves.sdf",
-<<<<<<< HEAD
-=======
-        "assets/box.urdf",
-        "assets/doublerob.urdf"
->>>>>>> 4fc4e46f
+        "assets/planar2dof.urdf",
+        "assets/planar1dof.urdf",
+        "assets/box.urdf"
     ],
     visibility = ["//visibility:public"],
 )
@@ -65,20 +60,7 @@
 )
 
 drake_jupyter_py_binary(
-    name = "iris_in_t_space_clean",
-    add_test_rule = 0,
-    data = [
-        "//manipulation/models/iiwa_description:models",
-        "//sandbox:models",
-    ],
-    deps = [
-        "//bindings/pydrake",
-        "//sandbox:symbolic_parsing_helpers",
-    ],
-)
-
-drake_jupyter_py_binary(
-    name = "iris_in_t_space_experiment",
+    name = "iris_test_amice",
     add_test_rule = 0,
     data = [
         "//manipulation/models/iiwa_description:models",
